module.exports = {
    norpc: true,
    port: 8545,
    copyPackages: ['openzeppelin-solidity'],
    testCommand: 'node ../node_modules/.bin/truffle test `find test/*.js ! -name a_poly_oracle.js -and ! -name s_v130_to_v140_upgrade.js` --network coverage',
    deepSkip: true,
<<<<<<< HEAD
    skipFiles: ['external', 'flat', 'helpers']
};
=======
    skipFiles: ['external', 'flat', 'helpers', 'mocks', 'oracles'],
    forceParse: ['mocks', 'oracles']
};
>>>>>>> bfe65be5
<|MERGE_RESOLUTION|>--- conflicted
+++ resolved
@@ -4,11 +4,6 @@
     copyPackages: ['openzeppelin-solidity'],
     testCommand: 'node ../node_modules/.bin/truffle test `find test/*.js ! -name a_poly_oracle.js -and ! -name s_v130_to_v140_upgrade.js` --network coverage',
     deepSkip: true,
-<<<<<<< HEAD
-    skipFiles: ['external', 'flat', 'helpers']
-};
-=======
     skipFiles: ['external', 'flat', 'helpers', 'mocks', 'oracles'],
     forceParse: ['mocks', 'oracles']
-};
->>>>>>> bfe65be5
+};