const chalk = require('chalk');
const Tx = require('ethereumjs-tx');
const permissionsList = require('./permissions_list');
const abis = require('../helpers/contract_abis');

async function connect(abi, address) {
  contractRegistry = new web3.eth.Contract(abi, address);
  contractRegistry.setProvider(web3.currentProvider);
  return contractRegistry
};

async function checkPermission(contractName, functionName, contractRegistry) {
  let permission = permissionsList.verifyPermission(contractName, functionName);
  if (permission === undefined) {
    return true
  } else {
    let stAddress = await contractRegistry.methods.securityToken().call();
    let securityToken = await connect(abis.securityToken(), stAddress);
    let stOwner = await securityToken.methods.owner().call();
    if (stOwner == Issuer.address) {
      return true
    }
    let result = await securityToken.methods.checkPermission(Issuer.address, contractRegistry.options.address, web3.utils.asciiToHex(permission)).call();
    return result
  }
};

module.exports = {
  convertToDaysRemaining: function (timeRemaining) {
    var seconds = parseInt(timeRemaining, 10);
  
    var days = Math.floor(seconds / (3600 * 24));
    seconds  -= days * 3600 * 24;
    var hrs   = Math.floor(seconds / 3600);
    seconds  -= hrs * 3600;
    var mnts = Math.floor(seconds / 60);
    seconds  -= mnts * 60;
    return (days + " days, " + hrs + " Hrs, " + mnts + " Minutes, " + seconds + " Seconds");
  },
  logAsciiBull: function() {
    console.log(`
@@@@@@@@@@@@@@@@@@@@@@@@@@@@@@@@@@@@@@@@@@@@@@@@@@@@@@@@(@(&&@@@@@@@@@@@@@@@@@@@@@@@@@@(((@&&&&(/@@
@@@@@@@@@@@@@@@@@@@@@@@@@@@@@@@@@@@@@@@@@@@@@@@@@@@@(#(((((((#%%%#@@@@@@@@@@@@@@@@@@@@%##(((/@@@@@@
@@@@@@@@@@@@@@@@@@@@@@@@@@@@@@@@@@@@@@@@@@@@@@@@@(%(((((((((((#%%%%%@#@@@@@@@@@@@@(&#####@@@@@@@@%&
@@@@@@@@@@@@@@@@@@@@@@@@@@@@@@@@@@@@@@@@@@@@@@@&#((((((((((((((##%%%%%%%&&&%%##@%#####%(@@@@@@@#%#&
@@@@@@@@@@@@@@@@@@@@@@@@@@@@@@@@@@@@@@@@@@@@(%((((((((((((((((((###%%%%%((#####%%%####@@@@@@@###((@
@@@@@@@@@@@@@@@@@@@@@@@@@@@@@@@@@@@@@@@@@@(#(((((((((((((((((((((####%%%#((((######%&%@@(##&###(@@@
@@@@@@@@@@@@@@@@@@@@@@@@@@@@@@@@@@@@@@@@(#((((((((((((((((((((((((####%%#(((((((#((((((((((((#(@@@@
@@@@@@@@@@@@@@@@@@@@@@@@@@@@@@@@@@@@@(%(((((((((((((((((((((((((((######%(((((((((((((#&(/@@@@@@@@@
@@@@@@@@@@@@@@@@@@@@@@@@@@@@@@@@@@@&#(((((((((((((((((((((((((((((((###############(##%%#@@@@@@@@@@
@@@@@@@@@@@@@@@@@@@@@@@@@@@@@@@@(#((((##############(((((((((((((((((###################%@@@@@@@@@@
@@@@@@@@@@@@@@@@@@@@@@@@@@@(&#((#(##################((((((((((((((((((##%%##############@@@@@@@@@@@
@@@@@@@@@@@@@@@@@@@@@/%#(((((((##%((((##############((((((((((((((((((##%%#############%%@@@@@@@@@@
@@@@@@@@@@@@@@@@@@@@((((((((((###%%((((((##########(((((((((((((((((((#%%%############%%%#@@@@@@@@@
@@@@@@@@@@@@@@@@@@%((((((((((####%%%((((((((#######(((((((((((####(((((@%%############%%%#@@@@@@@@@
@@@@@@@@@####%%%%%#(((((((((#####%%%%(((((((((((###((((#######(((((((((&@@(&#########%%%%&@@@@@@@@@
@@@@@@@@&(((#####%###(((((((#####%%%%%((((((((####%%%%%%%%&%@%#((((((((@@@@@@(#(####%%%%%%@@@@@@@@@
@@@@@@@&(((@@@@@@@####(((((######%%%%%%##&########%%%%%#@@@@###(((((#(@@@@@@@@@@@###%%#@@@@@@@@@@@@
@@@#%&%(((@@@@@@@@#####(((#######%%%%@@@@@@@@@@@((##@@@@@@@@%###((((/@@@@@@@@@@@@@@@@@@@@@@@@@@@@@@
@@#%%&%#@@@@@@@@@@############%%%%@@@@@@@@@@@@@@@@@@@@(@&&&&#####(#@@@@@@@@@@@@@@@@@@@@@@@@@@@@@@@@
@@@@@@@@@@@@@@@@@#%%%%%#((%%%%%%#@@@@@@@@@@@@@@@@@@@@(####%((((%#(@@@@@@@@@@@@@@@@@@@@@@@@@@@@@@@@@
@@@@@@@@@@@@@@@@@&%%%#((((((%%&@@@@@@@@@@@@@@@@@@@@@@###%%#((@@@@@@@@@@@@@@@@@@@@@@@@@@@@@@@@@@@@@@
@@@@@@@@@@@@@@@@%%%%((((((((& @@@@@@@@@@@@@@@@@@@@@@@%%&%@@@@@@@@@@@@@@@@@@@@@@@@@@@@@@@@@@@@@@@@@@
@@@@@@@@@@@@@@@@%%(((((&#@@@@@@@@@@@@@@@@@@@@@@@@@@@@@@@@@@@@@@@@@@@@@@@@@@@@@@@@@@@@@@@@@@@@@@@@@@
@@@@@@@@@@@@@@@&((###@@@@@@@@@@@@@@@@@@@@@@@@@@@@@@@@@@@@@@@@@@@@@@@@@@@@@@@@@@@@@@@@@@@@@@@@@@@@@@
@@@@@@@@@@@@@@@#####@@@@@@@@@@@@@@@@@@@@@@@@@@@@@@@@@@@@@@@@@@@@@@@@@@@@@@@@@@@@@@@@@@@@@@@@@@@@@@@
@@@@@@@@@@@@@@&####@@@@@@@@@@@@@@@@@@@@@@@@@@@@@@@@@@@@@@@@@@@@@@@@@@@@@@@@@@@@@@@@@@@@@@@@@@@@@@@@
@@@@@@@@@@@@@&&%##@@@@@@@@@@@@@@@@@@@@@@@@@@@@@@@@@@@@@@@@@@@@@@@@@@@@@@@@@@@@@@@@@@@@@@@@@@@@@@@@@
@@@@@@@@@@@@@&&&%@@@@@@@@@@@@@@@@@@@@@@@@@@@@@@@@@@@@@@@@@@@@@@@@@@@@@@@@@@@@@@@@@@@@@@@@@@@@@@@@@@
@@@@@@@@@@@@@%##%@@@@@@@@@@@@@@@@@@@@@@@@@@@@@@@@@@@@@@@@@@@@@@@@@@@@@@@@@@@@@@@@@@@@@@@@@@@@@@@@@@
@@@@@@@@@@#%####%@@@@@@@@@@@@@@@@@@@@@@@@@@@@@@@@@@@@@@@@@@@@@@@@@@@@@@@@@@@@@@@@@@@@@@@@@@@@@@@@@@
`);
  },
  getNonce: async function(from) {
    return (await web3.eth.getTransactionCount(from.address));
  },
  sendTransaction: async function (from, action, gasPrice, value, factor) {
    let contractRegistry = await connect(action._parent.options.jsonInterface, action._parent._address);
    
    //NOTE this is a condition to verify if the transaction comes from a module or not. 
    if (contractRegistry.methods.hasOwnProperty('factory')) {
      let moduleAddress = await contractRegistry.methods.factory().call();
      let moduleRegistry = await connect(abis.moduleFactory(), moduleAddress)
      let parentModule = await moduleRegistry.methods.getName().call();
      let result = await checkPermission(web3.utils.hexToUtf8(parentModule), action._method.name, contractRegistry);
      if (!result) {
        console.log("You haven't the right permissions to execute this method.");
        process.exit(0);
      }
    }

    if (typeof factor === 'undefined') factor = 1.2;

    let block = await web3.eth.getBlock("latest");
    let networkGasLimit = block.gasLimit;

    let gas = Math.round(factor * (await action.estimateGas({ from: from.address, value: value})));
    if (gas > networkGasLimit) gas = networkGasLimit;
  
    console.log(chalk.black.bgYellowBright(`---- Transaction executed: ${action._method.name} - Gas limit provided: ${gas} ----`));    

    let nonce = await web3.eth.getTransactionCount(from.address);
    let abi = action.encodeABI();
    let parameter = {
      from: from.address,
      to: action._parent._address,
      data: abi,
      gasLimit: gas,
      gasPrice: gasPrice,
      nonce: nonce,
      value: web3.utils.toHex(value)
    };
    
    const transaction = new Tx(parameter);
    transaction.sign(Buffer.from(from.privateKey.replace('0x', ''), 'hex'));
    return await web3.eth.sendSignedTransaction('0x' + transaction.serialize().toString('hex'))
    .on('transactionHash', function(hash){
      console.log(`
  Your transaction is being processed. Please wait...
  TxHash: ${hash}`
      );
    })
    .on('receipt', function(receipt){
      console.log(`
  Congratulations! The transaction was successfully completed.
  Gas used: ${receipt.gasUsed} - Gas spent: ${web3.utils.fromWei((new web3.utils.BN(gasPrice)).mul(new web3.utils.BN(receipt.gasUsed)))} Ether
  Review it on Etherscan.
  TxHash: ${receipt.transactionHash}\n`
      );
    });
  },
<<<<<<< HEAD
  sendTransactionWithNonce: async function (from, action, gasPrice, minNonce, value, factor) {
=======
  sendTransactionWithNonce: async function (from, action, gasPrice, value, factor, minNonce) {
>>>>>>> ebec962c
    let contractRegistry = await connect(action._parent.options.jsonInterface, action._parent._address);
    
    //NOTE this is a condition to verify if the transaction comes from a module or not. 
    if (contractRegistry.methods.hasOwnProperty('factory')) {
      let moduleAddress = await contractRegistry.methods.factory().call();
      let moduleRegistry = await connect(abis.moduleFactory(), moduleAddress)
      let parentModule = await moduleRegistry.methods.getName().call();
      let result = await checkPermission(web3.utils.hexToUtf8(parentModule), action._method.name, contractRegistry);
      if (!result) {
        console.log("You haven't the right permissions to execute this method.");
        process.exit(0);
      }
    }
<<<<<<< HEAD

    if (typeof factor === 'undefined') factor = 1.2;

    let block = await web3.eth.getBlock("latest");
    let networkGasLimit = block.gasLimit;

    let gas = Math.round(factor * (await action.estimateGas({ from: from.address, value: value})));
    if (gas > networkGasLimit) gas = networkGasLimit;
  
    console.log(chalk.black.bgYellowBright(`---- Transaction executed: ${action._method.name} - Gas limit provided: ${gas} ----`));    

    let nonce = await web3.eth.getTransactionCount(from.address);
      
    if (nonce < minNonce) {
      nonce = minNonce;
    }
=======
     if (typeof factor === 'undefined') factor = 1.2;
     let block = await web3.eth.getBlock("latest");
    let networkGasLimit = block.gasLimit;
     let gas = Math.round(factor * (await action.estimateGas({ from: from.address, value: value})));
    if (gas > networkGasLimit) gas = networkGasLimit;
  
    console.log(chalk.black.bgYellowBright(`---- Transaction executed: ${action._method.name} - Gas limit provided: ${gas} ----`));    
     let nonce = await web3.eth.getTransactionCount(from.address);
    if (nonce < minNonce)
      nonce = minNonce;
>>>>>>> ebec962c
    let abi = action.encodeABI();
    let parameter = {
      from: from.address,
      to: action._parent._address,
      data: abi,
      gasLimit: gas,
      gasPrice: gasPrice,
      nonce: nonce,
      value: web3.utils.toHex(value)
    };
    
    const transaction = new Tx(parameter);
    transaction.sign(Buffer.from(from.privateKey.replace('0x', ''), 'hex'));
    return await web3.eth.sendSignedTransaction('0x' + transaction.serialize().toString('hex'))
    .on('transactionHash', function(hash){
      console.log(`
  Your transaction is being processed. Please wait...
  TxHash: ${hash}`
      );
    })
    .on('receipt', function(receipt){
      console.log(`
  Congratulations! The transaction was successfully completed.
  Gas used: ${receipt.gasUsed} - Gas spent: ${web3.utils.fromWei((new web3.utils.BN(gasPrice)).mul(new web3.utils.BN(receipt.gasUsed)))} Ether
  Review it on Etherscan.
  TxHash: ${receipt.transactionHash}\n`
      );
    });
  },
  getEventFromLogs: function (jsonInterface, logs, eventName) {
    let eventJsonInterface = jsonInterface.find(o => o.name === eventName && o.type === 'event');
    let log = logs.find(l => l.topics.includes(eventJsonInterface.signature));
    return web3.eth.abi.decodeLog(eventJsonInterface.inputs, log.data, log.topics.slice(1));
  },
  getMultipleEventsFromLogs: function (jsonInterface, logs, eventName) {
    let eventJsonInterface = jsonInterface.find(o => o.name === eventName && o.type === 'event');
    let filteredLogs = logs.filter(l => l.topics.includes(eventJsonInterface.signature));
    return filteredLogs.map(l => web3.eth.abi.decodeLog(eventJsonInterface.inputs, l.data, l.topics.slice(1)));
  }
};<|MERGE_RESOLUTION|>--- conflicted
+++ resolved
@@ -129,11 +129,7 @@
       );
     });
   },
-<<<<<<< HEAD
   sendTransactionWithNonce: async function (from, action, gasPrice, minNonce, value, factor) {
-=======
-  sendTransactionWithNonce: async function (from, action, gasPrice, value, factor, minNonce) {
->>>>>>> ebec962c
     let contractRegistry = await connect(action._parent.options.jsonInterface, action._parent._address);
     
     //NOTE this is a condition to verify if the transaction comes from a module or not. 
@@ -147,8 +143,6 @@
         process.exit(0);
       }
     }
-<<<<<<< HEAD
-
     if (typeof factor === 'undefined') factor = 1.2;
 
     let block = await web3.eth.getBlock("latest");
@@ -164,18 +158,6 @@
     if (nonce < minNonce) {
       nonce = minNonce;
     }
-=======
-     if (typeof factor === 'undefined') factor = 1.2;
-     let block = await web3.eth.getBlock("latest");
-    let networkGasLimit = block.gasLimit;
-     let gas = Math.round(factor * (await action.estimateGas({ from: from.address, value: value})));
-    if (gas > networkGasLimit) gas = networkGasLimit;
-  
-    console.log(chalk.black.bgYellowBright(`---- Transaction executed: ${action._method.name} - Gas limit provided: ${gas} ----`));    
-     let nonce = await web3.eth.getTransactionCount(from.address);
-    if (nonce < minNonce)
-      nonce = minNonce;
->>>>>>> ebec962c
     let abi = action.encodeABI();
     let parameter = {
       from: from.address,
