module.exports = Object.freeze({
    MODULES_TYPES: {
        PERMISSION: 1,
        TRANSFER: 2,
        STO: 3,
        DIVIDENDS: 4,
        BURN: 5
    },
    DURATION: {
        seconds: function (val) {
            return val
        },
        minutes: function (val) {
            return val * this.seconds(60)
        },
        hours: function (val) {
            return val * this.minutes(60)
        },
        days: function (val) {
            return val * this.hours(24)
        },
        weeks: function (val) {
            return val * this.days(7)
        },
        years: function (val) {
            return val * this.days(365)
        }
    },
    FUND_RAISE_TYPES: {
        ETH: 0,
        POLY: 1,
<<<<<<< HEAD
        STABLE: 2
    }
=======
        DAI: 2
    },
    DEFAULT_BATCH_SIZE: 75,
    ADDRESS_ZERO: '0x0000000000000000000000000000000000000000'
>>>>>>> a4c31ceb
});<|MERGE_RESOLUTION|>--- conflicted
+++ resolved
@@ -29,13 +29,8 @@
     FUND_RAISE_TYPES: {
         ETH: 0,
         POLY: 1,
-<<<<<<< HEAD
         STABLE: 2
-    }
-=======
-        DAI: 2
     },
     DEFAULT_BATCH_SIZE: 75,
     ADDRESS_ZERO: '0x0000000000000000000000000000000000000000'
->>>>>>> a4c31ceb
 });