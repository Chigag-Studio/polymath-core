const readlineSync = require('readline-sync');
const chalk = require('chalk');
const moment = require('moment');
const common = require('./common/common_functions');
const contracts = require('./helpers/contract_addresses');
const abis = require('./helpers/contract_abis');
const gbl = require('./common/global');
const csvParse = require('./helpers/csv');
const { table } = require('table')

///////////////////
// Constants
<<<<<<< HEAD
<<<<<<< HEAD
const WHITELIST_DATA_CSV = './CLI/data/Transfer/GTM/whitelist_data.csv';
const PERCENTAGE_WHITELIST_DATA_CSV = './CLI/data/Transfer/PercentageTM/whitelist_data.csv';
const ADD_DAILY_RESTRICTIONS_DATA_CSV = './CLI/data/Transfer/VRTM/add_daily_restriction_data.csv';
const MODIFY_DAILY_RESTRICTIONS_DATA_CSV = './CLI/data/Transfer/VRTM/modify_daily_restriction_data.csv';
const REMOVE_DAILY_RESTRICTIONS_DATA_CSV = './CLI/data/Transfer/VRTM/remove_daily_restriction_data.csv';
const ADD_RESTRICTIONS_DATA_CSV = './CLI/data/Transfer/VRTM/add_restriction_data.csv';
const MODIFY_RESTRICTIONS_DATA_CSV = './CLI/data/Transfer/VRTM/modify_restriction_data.csv';
const REMOVE_RESTRICTIONS_DATA_CSV = './CLI/data/Transfer/VRTM/remove_restriction_data.csv';

const RESTRICTION_TYPES = ['Fixed', 'Percentage'];
=======
=======
>>>>>>> ab3d94ba
const WHITELIST_DATA_CSV = `${__dirname}/../data/Transfer/GTM/whitelist_data.csv`;
const PERCENTAGE_WHITELIST_DATA_CSV = `${__dirname}/../data/Transfer/PercentageTM/whitelist_data.csv`;
const ADD_MANUAL_APPROVAL_DATA_CSV = `${__dirname}/../data/Transfer/MATM/add_manualapproval_data.csv`;
const MODIFY_MANUAL_APPROVAL_DATA_CSV = `${__dirname}/../data/Transfer/MATM/modify_manualapproval_data.csv`;
const REVOKE_MANUAL_APPROVAL_DATA_CSV = `${__dirname}/../data/Transfer/MATM/revoke_manualapproval_data.csv`;

const MATM_MENU_ADD = 'Add new manual approval';
const MATM_MENU_MANAGE = 'Manage existing approvals';
const MATM_MENU_EXPLORE = 'Explore account';
const MATM_MENU_OPERATE = 'Operate with multiple approvals';
const MATM_MENU_MANAGE_INCRESE = 'Increase allowance';
const MATM_MENU_MANAGE_DECREASE = 'Decrease allowance';
const MATM_MENU_MANAGE_TIME = 'Modify expiry time and/or description';
const MATM_MENU_MANAGE_REVOKE = 'Revoke this approval';
const MATM_MENU_OPERATE_ADD = 'Add multiple approvals in batch';
const MATM_MENU_OPERATE_MODIFY = 'Modify multiple approvals in batch';
const MATM_MENU_OPERATE_REVOKE = 'Revoke multiple approvals in batch';
<<<<<<< HEAD
>>>>>>> dev-2.1.0
=======
>>>>>>> ab3d94ba

// App flow
let tokenSymbol;
let securityToken;
let securityTokenRegistry;
let moduleRegistry;
let currentTransferManager;

async function executeApp() {
  let exit = false;
  while (!exit) {
    console.log('\n', chalk.blue('Transfer Manager - Main Menu', '\n'));

    let tmModules = await getAllModulesByType(gbl.constants.MODULES_TYPES.TRANSFER);
    let nonArchivedModules = tmModules.filter(m => !m.archived);
    if (nonArchivedModules.length > 0) {
      console.log(`Transfer Manager modules attached:`);
      nonArchivedModules.map(m => console.log(`- ${m.name} at ${m.address}`))
    } else {
      console.log(`There are no Transfer Manager modules attached`);
    }

    let options = ['Verify transfer', 'Transfer'];
    let forcedTransferDisabled = await securityToken.methods.controllerDisabled().call();
    if (!forcedTransferDisabled) {
      options.push('Forced transfers');
    }
    if (nonArchivedModules.length > 0) {
      options.push('Config existing modules');
    }
    options.push('Add new Transfer Manager module');

    let index = readlineSync.keyInSelect(options, 'What do you want to do?', { cancel: 'Exit' });
    let optionSelected = index != -1 ? options[index] : 'Exit';
    console.log('Selected:', optionSelected, '\n');
    switch (optionSelected) {
      case 'Verify transfer':
        let verifyTotalSupply = web3.utils.fromWei(await securityToken.methods.totalSupply().call());
        await logTotalInvestors();
        let verifyTransferFrom = readlineSync.question(`Enter the sender account (${Issuer.address}): `, {
          limit: function (input) {
            return web3.utils.isAddress(input);
          },
          limitMessage: "Must be a valid address",
          defaultInput: Issuer.address
        });
        await logBalance(verifyTransferFrom, verifyTotalSupply);
        let verifyTransferTo = readlineSync.question('Enter the receiver account: ', {
          limit: function (input) {
            return web3.utils.isAddress(input);
          },
          limitMessage: "Must be a valid address",
        });
        await logBalance(verifyTransferTo, verifyTotalSupply);
        let verifyTransferAmount = readlineSync.question('Enter amount of tokens to verify: ');
        let isVerified = await securityToken.methods.verifyTransfer(verifyTransferFrom, verifyTransferTo, web3.utils.toWei(verifyTransferAmount), web3.utils.fromAscii("")).call();
        if (isVerified) {
          console.log(chalk.green(`\n${verifyTransferAmount} ${tokenSymbol} can be transferred from ${verifyTransferFrom} to ${verifyTransferTo}!`));
        } else {
          console.log(chalk.red(`\n${verifyTransferAmount} ${tokenSymbol} can't be transferred from ${verifyTransferFrom} to ${verifyTransferTo}!`));
        }
        break;
      case 'Transfer':
        let totalSupply = web3.utils.fromWei(await securityToken.methods.totalSupply().call());
        await logTotalInvestors();
        await logBalance(Issuer.address, totalSupply);
        let transferTo = readlineSync.question('Enter beneficiary of tranfer: ', {
          limit: function (input) {
            return web3.utils.isAddress(input);
          },
          limitMessage: "Must be a valid address"
        });
        await logBalance(transferTo, totalSupply);
        let transferAmount = readlineSync.question('Enter amount of tokens to transfer: ');
        let isTranferVerified = await securityToken.methods.verifyTransfer(Issuer.address, transferTo, web3.utils.toWei(transferAmount), web3.utils.fromAscii("")).call();
        if (isTranferVerified) {
          let transferAction = securityToken.methods.transfer(transferTo, web3.utils.toWei(transferAmount));
          let receipt = await common.sendTransaction(transferAction);
          let event = common.getEventFromLogs(securityToken._jsonInterface, receipt.logs, 'Transfer');
          console.log(chalk.green(`${event.from} transferred ${web3.utils.fromWei(event.value)} ${tokenSymbol} to ${event.to} successfully!`));
          await logTotalInvestors();
          await logBalance(Issuer.address, totalSupply);
          await logBalance(transferTo, totalSupply);
        } else {
          console.log(chalk.red(`Transfer failed at verification. Please review the transfer restrictions.`));
        }
        break;
      case 'Forced transfers':
        await forcedTransfers();
        break;
      case 'Config existing modules':
        await configExistingModules(nonArchivedModules);
        break;
      case 'Add new Transfer Manager module':
        await addTransferManagerModule();
        break;
      case 'Exit':
        exit = true;
        break
    }
  }
}

async function forcedTransfers() {
  let options = ['Disable controller', 'Set controller'];
  let controller = await securityToken.methods.controller().call();
  if (controller == Issuer.address) {
    options.push('Force Transfer');
  }
  let index = readlineSync.keyInSelect(options, 'What do you want to do?', { cancel: 'Return' });
  let optionSelected = index != -1 ? options[index] : 'Return';
  console.log('Selected:', optionSelected, '\n');
  switch (optionSelected) {
    case 'Disable controller':
      if (readlineSync.keyInYNStrict()) {
        let disableControllerAction = securityToken.methods.disableController();
        await common.sendTransaction(disableControllerAction);
        console.log(chalk.green(`Forced transfers have been disabled permanently`));
      }
      break;
    case 'Set controller':
      let controllerAddress = readlineSync.question(`Enter the address for the controller (${Issuer.address}): `, {
        limit: function (input) {
          return web3.utils.isAddress(input);
        },
        limitMessage: "Must be a valid address",
        defaultInput: Issuer.address
      });
      let setControllerAction = securityToken.methods.setController(controllerAddress);
      let setControllerReceipt = await common.sendTransaction(setControllerAction);
      let setControllerEvent = common.getEventFromLogs(securityToken._jsonInterface, setControllerReceipt.logs, 'SetController');
      console.log(chalk.green(`New controller is ${setControllerEvent._newController}`));
      break;
    case 'Force Transfer':
      let from = readlineSync.question('Enter the address from which to take tokens: ', {
        limit: function (input) {
          return web3.utils.isAddress(input);
        },
        limitMessage: "Must be a valid address",
      });
      let fromBalance = web3.utils.fromWei(await securityToken.methods.balanceOf(from).call());
      console.log(chalk.yellow(`Balance of ${from}: ${fromBalance} ${tokenSymbol}`));
      let to = readlineSync.question('Enter address where to send tokens: ', {
        limit: function (input) {
          return web3.utils.isAddress(input);
        },
        limitMessage: "Must be a valid address",
      });
      let toBalance = web3.utils.fromWei(await securityToken.methods.balanceOf(to).call());
      console.log(chalk.yellow(`Balance of ${to}: ${toBalance} ${tokenSymbol}`));
      let amount = readlineSync.question('Enter amount of tokens to transfer: ', {
        limit: function (input) {
          return parseInt(input) <= parseInt(fromBalance);
        },
        limitMessage: `Amount must be less or equal than ${fromBalance} ${tokenSymbol}`,
      });
      let data = readlineSync.question('Enter the data to indicate validation: ');
      let log = readlineSync.question('Enter the data attached to the transfer by controller to emit in event: ');
      let forceTransferAction = securityToken.methods.forceTransfer(from, to, web3.utils.toWei(amount), web3.utils.asciiToHex(data), web3.utils.asciiToHex(log));
      let forceTransferReceipt = await common.sendTransaction(forceTransferAction, { factor: 1.5 });
      let forceTransferEvent = common.getEventFromLogs(securityToken._jsonInterface, forceTransferReceipt.logs, 'ForceTransfer');
      console.log(chalk.green(`  ${forceTransferEvent._controller} has successfully forced a transfer of ${web3.utils.fromWei(forceTransferEvent._value)} ${tokenSymbol} 
  from ${forceTransferEvent._from} to ${forceTransferEvent._to} 
  Verified transfer: ${forceTransferEvent._verifyTransfer}
  Data: ${web3.utils.hexToAscii(forceTransferEvent._data)}
        `));
      console.log(`Balance of ${from} after transfer: ${web3.utils.fromWei(await securityToken.methods.balanceOf(from).call())} ${tokenSymbol}`);
      console.log(`Balance of ${to} after transfer: ${web3.utils.fromWei(await securityToken.methods.balanceOf(to).call())} ${tokenSymbol}`);
      break;
  }
}

async function configExistingModules(tmModules) {
  let options = tmModules.map(m => `${m.name} at ${m.address}`);
  let index = readlineSync.keyInSelect(options, 'Which module do you want to config? ', { cancel: 'Return' });
  console.log('Selected:', index != -1 ? options[index] : 'Return', '\n');
  let moduleNameSelected = index != -1 ? tmModules[index].name : 'Return';

  switch (moduleNameSelected) {
    case 'GeneralTransferManager':
      currentTransferManager = new web3.eth.Contract(abis.generalTransferManager(), tmModules[index].address);
      currentTransferManager.setProvider(web3.currentProvider);
      await generalTransferManager();
      break;
    case 'ManualApprovalTransferManager':
      currentTransferManager = new web3.eth.Contract(abis.manualApprovalTransferManager(), tmModules[index].address);
      currentTransferManager.setProvider(web3.currentProvider);
      await manualApprovalTransferManager();
      break;
    case 'CountTransferManager':
      currentTransferManager = new web3.eth.Contract(abis.countTransferManager(), tmModules[index].address);
      currentTransferManager.setProvider(web3.currentProvider);
      await countTransferManager();
      break;
    case 'PercentageTransferManager':
      currentTransferManager = new web3.eth.Contract(abis.percentageTransferManager(), tmModules[index].address);
      currentTransferManager.setProvider(web3.currentProvider);
      await percentageTransferManager();
      break;
    case 'VolumeRestrictionTM':
      currentTransferManager = new web3.eth.Contract(abis.volumeRestrictionTM(), tmModules[index].address);
      currentTransferManager.setProvider(web3.currentProvider);
      await volumeRestrictionTM();
      break;
  }
}

async function addTransferManagerModule() {
  let availableModules = await moduleRegistry.methods.getModulesByTypeAndToken(gbl.constants.MODULES_TYPES.TRANSFER, securityToken.options.address).call();
  let options = await Promise.all(availableModules.map(async function (m) {
    let moduleFactoryABI = abis.moduleFactory();
    let moduleFactory = new web3.eth.Contract(moduleFactoryABI, m);
    return web3.utils.hexToUtf8(await moduleFactory.methods.name().call());
  }));

  let index = readlineSync.keyInSelect(options, 'Which Transfer Manager module do you want to add? ', { cancel: 'Return' });
  if (index != -1 && readlineSync.keyInYNStrict(`Are you sure you want to add ${options[index]} module?`)) {
    let bytes = web3.utils.fromAscii('', 16);
    switch (options[index]) {
      case 'CountTransferManager':
        let maxHolderCount = readlineSync.question('Enter the maximum no. of holders the SecurityToken is allowed to have: ');
        let configureCountTM = abis.countTransferManager().find(o => o.name === 'configure' && o.type === 'function');
        bytes = web3.eth.abi.encodeFunctionCall(configureCountTM, [maxHolderCount]);
        break;
      case 'PercentageTransferManager':
        let maxHolderPercentage = toWeiPercentage(readlineSync.question('Enter the maximum amount of tokens in percentage that an investor can hold: ', {
          limit: function (input) {
            return (parseInt(input) > 0 && parseInt(input) <= 100);
          },
          limitMessage: "Must be greater than 0 and less than 100"
        }));
        let allowPercentagePrimaryIssuance = readlineSync.keyInYNStrict(`Do you want to ignore transactions which are part of the primary issuance? `);
        let configurePercentageTM = abis.percentageTransferManager().find(o => o.name === 'configure' && o.type === 'function');
        bytes = web3.eth.abi.encodeFunctionCall(configurePercentageTM, [maxHolderPercentage, allowPercentagePrimaryIssuance]);
        break;
    }
    let selectedTMFactoryAddress = await contracts.getModuleFactoryAddressByName(securityToken.options.address, gbl.constants.MODULES_TYPES.TRANSFER, options[index]);
    let addModuleAction = securityToken.methods.addModule(selectedTMFactoryAddress, bytes, 0, 0);
    let receipt = await common.sendTransaction(addModuleAction);
    let event = common.getEventFromLogs(securityToken._jsonInterface, receipt.logs, 'ModuleAdded');
    console.log(chalk.green(`Module deployed at address: ${event._module}`));
  }
}

async function generalTransferManager() {
  console.log(chalk.blue(`General Transfer Manager at ${currentTransferManager.options.address}`), '\n');

  // Show current data
  let displayIssuanceAddress = await currentTransferManager.methods.issuanceAddress().call();
  let displaySigningAddress = await currentTransferManager.methods.signingAddress().call();
  let displayAllowAllTransfers = await currentTransferManager.methods.allowAllTransfers().call();
  let displayAllowAllWhitelistTransfers = await currentTransferManager.methods.allowAllWhitelistTransfers().call();
  let displayAllowAllWhitelistIssuances = await currentTransferManager.methods.allowAllWhitelistIssuances().call();
  let displayAllowAllBurnTransfers = await currentTransferManager.methods.allowAllBurnTransfers().call();
  let displayDefaults = await currentTransferManager.methods.defaults().call();
  let displayInvestors = await currentTransferManager.methods.getInvestors().call();

  console.log(`- Issuance address:                ${displayIssuanceAddress}`);
  console.log(`- Signing address:                 ${displaySigningAddress}`);
  console.log(`- Allow all transfers:             ${displayAllowAllTransfers ? `YES` : `NO`}`);
  console.log(`- Allow all whitelist transfers:   ${displayAllowAllWhitelistTransfers ? `YES` : `NO`}`);
  console.log(`- Allow all whitelist issuances:   ${displayAllowAllWhitelistIssuances ? `YES` : `NO`}`);
  console.log(`- Allow all burn transfers:        ${displayAllowAllBurnTransfers ? `YES` : `NO`}`);
  console.log(`- Default times:`);
  console.log(`   - From time:                    ${displayDefaults.fromTime} (${moment.unix(displayDefaults.fromTime).format('MMMM Do YYYY, HH:mm:ss')})`);
  console.log(`   - To time:                      ${displayDefaults.toTime} (${moment.unix(displayDefaults.toTime).format('MMMM Do YYYY, HH:mm:ss')})`);
  console.log(`- Investors:                       ${displayInvestors.length}`);
  // ------------------

  let options = [];
  if (displayInvestors.length > 0) {
    options.push(`Show investors`, `Show whitelist data`);
  }
  options.push('Modify whitelist', 'Modify whitelist from CSV', /*'Modify Whitelist Signed',*/
    'Change the default times used when they are zero', `Change issuance address`, 'Change signing address');

  if (displayAllowAllTransfers) {
    options.push('Disallow all transfers');
  } else {
    options.push('Allow all transfers');
  }
  if (displayAllowAllWhitelistTransfers) {
    options.push('Disallow all whitelist transfers');
  } else {
    options.push('Allow all whitelist transfers');
  }
  if (displayAllowAllWhitelistIssuances) {
    options.push('Disallow all whitelist issuances');
  } else {
    options.push('Allow all whitelist issuances');
  }
  if (displayAllowAllBurnTransfers) {
    options.push('Disallow all burn transfers');
  } else {
    options.push('Allow all burn transfers');
  }

  let index = readlineSync.keyInSelect(options, 'What do you want to do?', { cancel: 'Return' });
  let optionSelected = options[index];
  console.log('Selected:', index != -1 ? optionSelected : 'Return', '\n');
  switch (optionSelected) {
    case `Show investors`:
      console.log('***** List of investors on whitelist *****');
      displayInvestors.map(i => console.log(i));
      break;
    case `Show whitelist data`:
      let investorsToShow = readlineSync.question(`Enter the addresses of the investors you want to show (i.e: addr1,addr2,addr3) or leave empty to show them all: `, {
        limit: function (input) {
          return input === '' || input.split(",").every(a => web3.utils.isAddress(a));
        },
        limitMessage: `All addresses must be valid`
      });
      if (investorsToShow === '') {
        let whitelistData = await currentTransferManager.methods.getAllInvestorsData().call();
        showWhitelistTable(whitelistData[0], whitelistData[1], whitelistData[2], whitelistData[3], whitelistData[4]);
      } else {
        let investorsArray = investorsToShow.split(',');
        let whitelistData = await currentTransferManager.methods.getInvestorsData(investorsArray).call();
        showWhitelistTable(investorsArray, whitelistData[0], whitelistData[1], whitelistData[2], whitelistData[3]);
      }
      break;
    case 'Change the default times used when they are zero':
      let fromTimeDefault = readlineSync.questionInt(`Enter the default time (Unix Epoch time) used when fromTime is zero: `);
      let toTimeDefault = readlineSync.questionInt(`Enter the default time (Unix Epoch time) used when fromTime is zero: `);
      let changeDefaultsAction = currentTransferManager.methods.changeDefaults(fromTimeDefault, toTimeDefault);
      let changeDefaultsReceipt = await common.sendTransaction(changeDefaultsAction);
      let changeDefaultsEvent = common.getEventFromLogs(currentTransferManager._jsonInterface, changeDefaultsReceipt.logs, 'ChangeDefaults');
      console.log(chalk.green(`Default times have been updated successfully!`));
      break;
    case 'Modify whitelist':
      let investor = readlineSync.question('Enter the address to whitelist: ', {
        limit: function (input) {
          return web3.utils.isAddress(input);
        },
        limitMessage: "Must be a valid address"
      });
      let now = Math.floor(Date.now() / 1000);
      let fromTime = readlineSync.questionInt(`Enter the time (Unix Epoch time) when the sale lockup period ends and the investor can freely sell his tokens (now = ${now}): `, { defaultInput: now });
      let toTime = readlineSync.questionInt(`Enter the time (Unix Epoch time) when the purchase lockup period ends and the investor can freely purchase tokens from others (now = ${now}): `, { defaultInput: now });
      let oneHourFromNow = Math.floor(Date.now() / 1000 + 3600);
      let expiryTime = readlineSync.questionInt(`Enter the time till investors KYC will be validated (after that investor need to do re - KYC) (1 hour from now = ${oneHourFromNow}): `, { defaultInput: oneHourFromNow });
      let canBuyFromSTO = readlineSync.keyInYNStrict('Is the investor a restricted investor?');
      let modifyWhitelistAction = currentTransferManager.methods.modifyWhitelist(investor, fromTime, toTime, expiryTime, canBuyFromSTO);
      let modifyWhitelistReceipt = await common.sendTransaction(modifyWhitelistAction);
      let modifyWhitelistEvent = common.getEventFromLogs(currentTransferManager._jsonInterface, modifyWhitelistReceipt.logs, 'ModifyWhitelist');
      console.log(chalk.green(`${modifyWhitelistEvent._investor} has been whitelisted sucessfully!`));
      break;
    case 'Modify whitelist from CSV':
      await modifyWhitelistInBatch();
      break;
    /*
    case 'Modify Whitelist Signed':
      let investorSigned = readlineSync.question('Enter the address to whitelist: ', {
        limit: function(input) {
          return web3.utils.isAddress(input);
        },
        limitMessage: "Must be a valid address"
      }); 
      let fromTimeSigned = readlineSync.questionInt('Enter the time (Unix Epoch time) when the sale lockup period ends and the investor can freely sell his tokens: ');
      let toTimeSigned = readlineSync.questionInt('Enter the time (Unix Epoch time) when the purchase lockup period ends and the investor can freely purchase tokens from others: ');
      let expiryTimeSigned = readlineSync.questionInt('Enter the time till investors KYC will be validated (after that investor need to do re-KYC): ');
      let vSigned = readlineSync.questionInt('Enter v: ');
      let rSigned = readlineSync.question('Enter r: ');
      let sSigned = readlineSync.question('Enter s: ');
      let canBuyFromSTOSigned = readlineSync.keyInYNStrict('Is the investor a restricted investor?');
      let modifyWhitelistSignedAction = currentTransferManager.methods.modifyWhitelistSigned(investorSigned, fromTimeSigned, toTimeSigned, expiryTimeSigned, canBuyFromSTOSigned);
      let modifyWhitelistSignedReceipt = await common.sendTransaction(Issuer, modifyWhitelistSignedAction, defaultGasPrice);
      let modifyWhitelistSignedEvent = common.getEventFromLogs(currentTransferManager._jsonInterface, modifyWhitelistSignedReceipt.logs, 'ModifyWhitelist');
      console.log(chalk.green(`${ modifyWhitelistSignedEvent._investor } has been whitelisted sucessfully!`));
      break;
    */
    case 'Change issuance address':
      let issuanceAddress = readlineSync.question('Enter the new issuance address: ', {
        limit: function (input) {
          return web3.utils.isAddress(input);
        },
        limitMessage: "Must be a valid address"
      });
      let changeIssuanceAddressAction = currentTransferManager.methods.changeIssuanceAddress(issuanceAddress);
      let changeIssuanceAddressReceipt = await common.sendTransaction(changeIssuanceAddressAction);
      let changeIssuanceAddressEvent = common.getEventFromLogs(currentTransferManager._jsonInterface, changeIssuanceAddressReceipt.logs, 'ChangeIssuanceAddress');
      console.log(chalk.green(`${changeIssuanceAddressEvent._issuanceAddress} is the new address for the issuance!`));
      break;
    case 'Change signing address':
      let signingAddress = readlineSync.question('Enter the new signing address: ', {
        limit: function (input) {
          return web3.utils.isAddress(input);
        },
        limitMessage: "Must be a valid address"
      });
      let changeSigningAddressAction = currentTransferManager.methods.changeSigningAddress(signingAddress);
      let changeSigningAddressReceipt = await common.sendTransaction(changeSigningAddressAction);
      let changeSigningAddressEvent = common.getEventFromLogs(currentTransferManager._jsonInterface, changeSigningAddressReceipt.logs, 'ChangeSigningAddress');
      console.log(chalk.green(`${changeSigningAddressEvent._signingAddress} is the new address for the signing!`));
      break;
    case 'Allow all transfers':
    case 'Disallow all transfers':
      let changeAllowAllTransfersAction = currentTransferManager.methods.changeAllowAllTransfers(!displayAllowAllTransfers);
      let changeAllowAllTransfersReceipt = await common.sendTransaction(changeAllowAllTransfersAction);
      let changeAllowAllTransfersEvent = common.getEventFromLogs(currentTransferManager._jsonInterface, changeAllowAllTransfersReceipt.logs, 'AllowAllTransfers');
      if (changeAllowAllTransfersEvent._allowAllTransfers) {
        console.log(chalk.green(`All transfers are allowed!`));
      } else {
        console.log(chalk.green(`Transfers are restricted!`));
      }
      break;
    case 'Allow all whitelist transfers':
    case 'Disallow all whitelist transfers':
      let changeAllowAllWhitelistTransfersAction = currentTransferManager.methods.changeAllowAllWhitelistTransfers(!displayAllowAllWhitelistTransfers);
      let changeAllowAllWhitelistTransfersReceipt = await common.sendTransaction(changeAllowAllWhitelistTransfersAction);
      let changeAllowAllWhitelistTransfersEvent = common.getEventFromLogs(currentTransferManager._jsonInterface, changeAllowAllWhitelistTransfersReceipt.logs, 'AllowAllWhitelistTransfers');
      if (changeAllowAllWhitelistTransfersEvent._allowAllWhitelistTransfers) {
        console.log(chalk.green(`Time locks from whitelist are ignored for transfers!`));
      } else {
        console.log(chalk.green(`Transfers are restricted by time locks from whitelist!`));
      }
      break;
    case 'Allow all whitelist issuances':
    case 'Disallow all whitelist issuances':
      let changeAllowAllWhitelistIssuancesAction = currentTransferManager.methods.changeAllowAllWhitelistIssuances(!displayAllowAllWhitelistIssuances);
      let changeAllowAllWhitelistIssuancesReceipt = await common.sendTransaction(changeAllowAllWhitelistIssuancesAction);
      let changeAllowAllWhitelistIssuancesEvent = common.getEventFromLogs(currentTransferManager._jsonInterface, changeAllowAllWhitelistIssuancesReceipt.logs, 'AllowAllWhitelistIssuances');
      if (changeAllowAllWhitelistIssuancesEvent._allowAllWhitelistIssuances) {
        console.log(chalk.green(`Time locks from whitelist are ignored for issuances!`));
      } else {
        console.log(chalk.green(`Issuances are restricted by time locks from whitelist!`));
      }
      break;
    case 'Allow all burn transfers':
    case 'Disallow all burn transfers':
      let changeAllowAllBurnTransfersAction = currentTransferManager.methods.changeAllowAllBurnTransfers(!displayAllowAllBurnTransfers);
      let changeAllowAllBurnTransfersReceipt = await common.sendTransaction(changeAllowAllBurnTransfersAction);
      let changeAllowAllBurnTransfersEvent = common.getEventFromLogs(currentTransferManager._jsonInterface, changeAllowAllBurnTransfersReceipt.logs, 'AllowAllBurnTransfers');
      if (changeAllowAllBurnTransfersEvent._allowAllWhitelistTransfers) {
        console.log(chalk.green(`To burn tokens is allowed!`));
      } else {
        console.log(chalk.green(`The burning mechanism is deactivated!`));
      }
      break;
  }
}

function showWhitelistTable(investorsArray, fromTimeArray, toTimeArray, expiryTimeArray, canBuyFromSTOArray) {
  let dataTable = [['Investor', 'From time', 'To time', 'KYC expiry date', 'Restricted']];
  for (let i = 0; i < investorsArray.length; i++) {
    dataTable.push([
      investorsArray[i],
      moment.unix(fromTimeArray[i]).format('MM/DD/YYYY HH:mm'),
      moment.unix(toTimeArray[i]).format('MM/DD/YYYY HH:mm'),
      moment.unix(expiryTimeArray[i]).format('MM/DD/YYYY HH:mm'),
      canBuyFromSTOArray[i] ? 'YES' : 'NO'
    ]);
  }
  console.log();
  console.log(table(dataTable));
}

async function modifyWhitelistInBatch(_csvFilePath, _batchSize) {
  let csvFilePath;
  if (typeof _csvFilePath === 'undefined') {
    csvFilePath = readlineSync.question(`Enter the path for csv data file (${WHITELIST_DATA_CSV}): `, {
      defaultInput: WHITELIST_DATA_CSV
    });
  } else {
    csvFilePath = _csvFilePath;
  }
  let batchSize;
  if (typeof _batchSize === 'undefined') {
    batchSize = readlineSync.question(`Enter the max number of records per transaction or batch size (${gbl.constants.DEFAULT_BATCH_SIZE}): `, {
      limit: function (input) {
        return parseInt(input) > 0;
      },
      limitMessage: 'Must be greater than 0',
      defaultInput: gbl.constants.DEFAULT_BATCH_SIZE
    });
  } else {
    batchSize = _batchSize;
  }
  let parsedData = csvParse(csvFilePath);
  let validData = parsedData.filter(row =>
    web3.utils.isAddress(row[0]) &&
    moment.unix(row[1]).isValid() &&
    moment.unix(row[2]).isValid() &&
    moment.unix(row[3]).isValid() &&
    typeof row[4] === 'boolean'
  );
  let invalidRows = parsedData.filter(row => !validData.includes(row));
  if (invalidRows.length > 0) {
    console.log(chalk.red(`The following lines from csv file are not valid: ${invalidRows.map(r => parsedData.indexOf(r) + 1).join(',')} `));
  }
  let batches = common.splitIntoBatches(validData, batchSize);
  let [investorArray, fromTimesArray, toTimesArray, expiryTimeArray, canBuyFromSTOArray] = common.transposeBatches(batches);
  for (let batch = 0; batch < batches.length; batch++) {
    console.log(`Batch ${batch + 1} - Attempting to modify whitelist to accounts: \n\n`, investorArray[batch], '\n');
    let action = await currentTransferManager.methods.modifyWhitelistMulti(investorArray[batch], fromTimesArray[batch], toTimesArray[batch], expiryTimeArray[batch], canBuyFromSTOArray[batch]);
    let receipt = await common.sendTransaction(action);
    console.log(chalk.green('Modify whitelist transaction was successful.'));
    console.log(`${receipt.gasUsed} gas used.Spent: ${web3.utils.fromWei((new web3.utils.BN(receipt.gasUsed)).mul(new web3.utils.BN(defaultGasPrice)))} ETH`);
  }
}

async function manualApprovalTransferManager() {
  console.log(chalk.blue(`Manual Approval Transfer Manager at ${currentTransferManager.options.address} `), '\n');

  let totalApprovals = await currentTransferManager.methods.getTotalApprovalsLength().call();
  console.log(`- Current active approvals:      ${totalApprovals}`);

  let matmOptions = [
    MATM_MENU_ADD,
    MATM_MENU_MANAGE,
    MATM_MENU_EXPLORE,
    MATM_MENU_OPERATE
  ];

  let index = readlineSync.keyInSelect(matmOptions, 'What do you want to do?', {
    cancel: 'RETURN'
  });
  let optionSelected = index != -1 ? matmOptions[index] : 'RETURN';
  console.log('Selected:', optionSelected, '\n');

  switch (optionSelected) {
    case MATM_MENU_ADD:
      await matmAdd();
      break;
<<<<<<< HEAD
<<<<<<< HEAD
    case 'Add manual approval':
      from = readlineSync.question('Enter the address from which transfers will be approved: ', {
        limit: function (input) {
          return web3.utils.isAddress(input);
        },
        limitMessage: "Must be a valid address"
      });
      to = readlineSync.question('Enter the address to which transfers will be approved: ', {
        limit: function (input) {
          return web3.utils.isAddress(input);
        },
        limitMessage: "Must be a valid address"
      });
      if (!await getManualApproval(from, to)) {
        let allowance = readlineSync.question('Enter the amount of tokens which will be approved: ');
        let oneHourFromNow = Math.floor(Date.now() / 1000 + 3600);
        let expiryTime = readlineSync.questionInt(`Enter the time (Unix Epoch time) until which the transfer is allowed (1 hour from now = ${oneHourFromNow}): `, { defaultInput: oneHourFromNow });
        let addManualApprovalAction = currentTransferManager.methods.addManualApproval(from, to, web3.utils.toWei(allowance), expiryTime);
        let addManualApprovalReceipt = await common.sendTransaction(addManualApprovalAction);
        let addManualApprovalEvent = common.getEventFromLogs(currentTransferManager._jsonInterface, addManualApprovalReceipt.logs, 'AddManualApproval');
        console.log(chalk.green(`Manual approval has been added successfully!`));
      } else {
        console.log(chalk.red(`A manual approval already exists from ${from} to ${to}.Revoke it first if you want to add a new one.`));
      }
=======
    case MATM_MENU_MANAGE:
      await matmManage();
>>>>>>> dev-2.1.0
=======
    case MATM_MENU_MANAGE:
      await matmManage();
>>>>>>> ab3d94ba
      break;
    case MATM_MENU_EXPLORE:
      await matmExplore();
      break;
    case MATM_MENU_OPERATE:
      await matmOperate();
      break;
    case 'RETURN':
      return;
  }

  await manualApprovalTransferManager();
}

async function matmAdd() {
  let from = readlineSync.question('Enter the address from which transfers will be approved: ', {
    limit: function (input) {
      return web3.utils.isAddress(input);
    },
    limitMessage: "Must be a valid address"
  });
  let to = readlineSync.question('Enter the address to which transfers will be approved: ', {
    limit: function (input) {
      return web3.utils.isAddress(input);
    },
    limitMessage: "Must be a valid address"
  });
  if (!await getManualApproval(from, to)) {
    let description = readlineSync.question('Enter the description for the manual approval: ', {
      limit: function (input) {
        return input != "" && getBinarySize(input) < 33
      },
      limitMessage: "Description is required"
    });
    let allowance = readlineSync.question('Enter the amount of tokens which will be approved: ');
    let oneHourFromNow = Math.floor(Date.now() / 1000 + 3600);
    let expiryTime = readlineSync.questionInt(`Enter the time (Unix Epoch time) until which the transfer is allowed (1 hour from now = ${oneHourFromNow}): `, { defaultInput: oneHourFromNow });
    let addManualApprovalAction = currentTransferManager.methods.addManualApproval(from, to, web3.utils.toWei(allowance), expiryTime, web3.utils.fromAscii(description));
    let addManualApprovalReceipt = await common.sendTransaction(addManualApprovalAction);
    let addManualApprovalEvent = common.getEventFromLogs(currentTransferManager._jsonInterface, addManualApprovalReceipt.logs, 'AddManualApproval');
    console.log(chalk.green(`Manual approval has been added successfully!`));
  } else {
    console.log(chalk.red(`A manual approval already exists from ${from} to ${to}. Revoke it first if you want to add a new one or modify the existing one.`));
  }
}

async function matmManage() {

  let manageOptions = [
    MATM_MENU_MANAGE_INCRESE,
    MATM_MENU_MANAGE_DECREASE,
    MATM_MENU_MANAGE_TIME,
    MATM_MENU_MANAGE_REVOKE
  ];

  let getApprovals = await getApprovalsArray();

  if (getApprovals.length > 0) {
    let options = []
    getApprovals.forEach((item) => {
      options.push(`${web3.utils.toAscii(item.description)}\n    From: ${item.from}\n    To: ${item.to}\n    Amount: ${web3.utils.fromWei(item.allowance)} ${tokenSymbol}\n    Expiry date: ${moment.unix(item.expiryTime).format('MM/DD/YYYY HH:mm')}\n`)
    })

    let index = readlineSync.keyInSelect(options, 'Select an existing approval: ', {
      cancel: 'RETURN'
    });
    let optionSelected = index != -1 ? options[index] : 'RETURN';
    console.log('Selected:', optionSelected, '\n');

    if (optionSelected !== 'RETURN') {
      let selectedApproval = getApprovals[index];

      let index2 = readlineSync.keyInSelect(manageOptions, 'What do you want to do?', {
        cancel: 'RETURN'
      });
<<<<<<< HEAD
<<<<<<< HEAD
      if (!await getManualBlocking(from, to)) {
        let oneHourFromNow = Math.floor(Date.now() / 1000 + 3600);
        let expiryTime = readlineSync.questionInt(`Enter the time (Unix Epoch time) until which the transfer is blocked (1 hour from now = ${oneHourFromNow}): `, { defaultInput: oneHourFromNow });
        let addManualBlockingAction = currentTransferManager.methods.addManualBlocking(from, to, expiryTime);
        let addManualBlockingReceipt = await common.sendTransaction(addManualBlockingAction);
        let addManualBlockingEvent = common.getEventFromLogs(currentTransferManager._jsonInterface, addManualBlockingReceipt.logs, 'AddManualBlocking');
        console.log(chalk.green(`Manual blocking has been added successfully!`));
      } else {
        console.log(chalk.red(`A manual blocking already exists from ${from} to ${to}.Revoke it first if you want to add a new one.`));
=======
=======
>>>>>>> ab3d94ba
      let optionSelected2 = index2 != -1 ? manageOptions[index2] : 'RETURN';
      console.log('Selected:', optionSelected2, '\n');

      if (optionSelected2 !== 'RETURN') {
        switch (optionSelected2) {
          case MATM_MENU_MANAGE_INCRESE:
            await matmManageIncrese(selectedApproval);
            break;
          case MATM_MENU_MANAGE_DECREASE:
            await matmManageDecrease(selectedApproval);
            break;
          case MATM_MENU_MANAGE_TIME:
            await matmManageTimeOrDescription(selectedApproval);
            break;
          case MATM_MENU_MANAGE_REVOKE:
            await matmManageRevoke(selectedApproval);
            break;
        }
<<<<<<< HEAD
>>>>>>> dev-2.1.0
=======
>>>>>>> ab3d94ba
      }
    }
  } else {
    console.log(chalk.yellow(`There are no existing approvals to show`));
  }
}

async function matmExplore() {
  let getApprovals = await getApprovalsArray();
  getApprovals.forEach((item) => {
    printMatmRow(item.from, item.to, item.allowance, item.expiryTime, item.description);
  })
}

async function matmOperate() {
  let operateOptions = [
    MATM_MENU_OPERATE_ADD,
    MATM_MENU_OPERATE_MODIFY,
    MATM_MENU_OPERATE_REVOKE
  ];

  let index = readlineSync.keyInSelect(operateOptions, 'What do you want to do?', {
    cancel: 'RETURN'
  });
  let optionSelected = index != -1 ? operateOptions[index] : 'RETURN';
  console.log('Selected:', optionSelected, '\n');

  switch (optionSelected) {
    case MATM_MENU_OPERATE_ADD:
      await addManualApproveInBatch();
      break;
    case MATM_MENU_OPERATE_MODIFY:
      await modifyManualApproveInBatch();
      break;
    case MATM_MENU_OPERATE_REVOKE:
      await revokeManualApproveInBatch();
      break;
  }
}

async function matmManageIncrese(selectedApproval) {
  let allowance = readlineSync.question(`Enter a value to increase allowance (current allowance = ${web3.utils.fromWei(selectedApproval.allowance)}): `, {
    limit: function (input) {
      return parseFloat(input) > 0
    },
    limitMessage: "Amount must be bigger than 0"
  });

  if (readlineSync.keyInYNStrict(`Do you want to modify expiry time or description?`)) {
    let { expiryTime, description } = readExpiryTimeAndDescription(selectedApproval);
    selectedApproval.expiryTime = expiryTime;
    selectedApproval.description = web3.utils.fromAscii(description);
  }

  let modifyManualApprovalAction = currentTransferManager.methods.modifyManualApproval(selectedApproval.from, selectedApproval.to, parseInt(selectedApproval.expiryTime), web3.utils.toWei(allowance), selectedApproval.description, 1);
  await common.sendTransaction(modifyManualApprovalAction);
  console.log(chalk.green(`The approval allowance has been increased successfully!`));
}

async function matmManageDecrease(selectedApproval) {
  let allowance = readlineSync.question(`Enter a value to decrease allowance (current allowance = ${web3.utils.fromWei(selectedApproval.allowance)}): `, {
    limit: function (input) {
      return parseFloat(input) > 0
    },
    limitMessage: "Amount must be bigger than 0"
  });

  if (readlineSync.keyInYNStrict(`Do you want to modify expiry time or description?`)) {
    let { expiryTime, description } = readExpiryTimeAndDescription(selectedApproval);
    selectedApproval.expiryTime = expiryTime;
    selectedApproval.description = web3.utils.fromAscii(description);
  }

  let modifyManualApprovalAction = currentTransferManager.methods.modifyManualApproval(selectedApproval.from, selectedApproval.to, parseInt(selectedApproval.expiryTime), web3.utils.toWei(allowance), selectedApproval.description, 0);
  await common.sendTransaction(modifyManualApprovalAction);
  console.log(chalk.green(`The approval allowance has been decreased successfully!`));
}

async function matmManageTimeOrDescription(selectedApproval) {
  let { expiryTime, description } = readExpiryTimeAndDescription(selectedApproval);

  let modifyManualApprovalAction = currentTransferManager.methods.modifyManualApproval(selectedApproval.from, selectedApproval.to, parseInt(expiryTime), selectedApproval.allowance, web3.utils.fromAscii(description), 2);
  await common.sendTransaction(modifyManualApprovalAction);
  console.log(chalk.green(`The approval expiry time has been modified successfully!`));
}

function readExpiryTimeAndDescription(selectedApproval) {
  let expiryTime = readlineSync.questionInt(`Enter the new expiry time (Unix Epoch time) until which the transfer is allowed or leave empty to keep the current (${selectedApproval.expiryTime}): `, {
    limit: function (input) {
      return parseFloat(input) > 0;
    },
    limitMessage: "Enter Unix Epoch time",
    defaultInput: selectedApproval.expiryTime
  });
  let description = readlineSync.question(`Enter the new description for the manual approval or leave empty to keep the current (${web3.utils.toAscii(selectedApproval.description)}): `, {
    limit: function (input) {
      return input != "" && getBinarySize(input) < 33;
    },
    limitMessage: "Description is required"
  });
  return { expiryTime, description };
}

async function matmManageRevoke(selectedApproval) {
  let modifyManualApprovalAction = currentTransferManager.methods.revokeManualApproval(selectedApproval.from, selectedApproval.to);
  await common.sendTransaction(modifyManualApprovalAction);
  console.log(chalk.green(`The approval has been revoked successfully!`));
}

async function getApprovalsArray() {
  let address = readlineSync.question('Enter an address to filter or leave empty to get all the approvals: ', {
    limit: function (input) {
      return web3.utils.isAddress(input);
    },
    limitMessage: "Must be a valid address",
    defaultInput: gbl.constants.ADDRESS_ZERO
  });
  if (address == gbl.constants.ADDRESS_ZERO) {
    return await getApprovals();
  } else {
    let approvals = await getApprovalsToAnAddress(address);
    if (!approvals.length) {
      console.log(chalk.red(`\nThe address is not listed\n`))
    }
    return approvals;
<<<<<<< HEAD
  }
}

function printMatmRow(from, to, allowance, time, description) {
  console.log(`\nDescription: ${web3.utils.toAscii(description)}\nFrom ${from} to ${to}\nAllowance: ${web3.utils.fromWei(allowance)}\nExpiry time: ${moment.unix(time).format('MMMM Do YYYY HH:mm')}\n`);
}

async function getApprovals() {
  function ApprovalDetail(_from, _to, _allowance, _expiryTime, _description) {
    this.from = _from;
    this.to = _to;
    this.allowance = _allowance;
    this.expiryTime = _expiryTime;
    this.description = _description;
  }

  let results = [];
  let approvalDetails = await currentTransferManager.methods.getAllApprovals().call();
  for (let i = 0; i < approvalDetails[0].length; i++) {
    results.push(new ApprovalDetail(approvalDetails[0][i], approvalDetails[1][i], approvalDetails[2][i], approvalDetails[3][i], approvalDetails[4][i]));
  }
  return results;
}

async function getApprovalsToAnAddress(address) {
  function ApprovalDetail(_from, _to, _allowance, _expiryTime, _description) {
    this.from = _from;
    this.to = _to;
    this.allowance = _allowance;
    this.expiryTime = _expiryTime;
    this.description = _description;
=======
>>>>>>> ab3d94ba
  }

  let results = [];
  let approvals = await currentTransferManager.methods.getActiveApprovalsToUser(address).call();
  for (let i = 0; i < approvals[0].length; i++) {
    results.push(new ApprovalDetail(approvals[0][i], approvals[1][i], approvals[2][i], approvals[3][i], approvals[4][i]));
  }
  return results;
}

function printMatmRow(from, to, allowance, time, description) {
  console.log(`\nDescription: ${web3.utils.toAscii(description)}\nFrom ${from} to ${to}\nAllowance: ${web3.utils.fromWei(allowance)}\nExpiry time: ${moment.unix(time).format('MMMM Do YYYY HH:mm')}\n`);
}

async function getApprovals() {
  function ApprovalDetail(_from, _to, _allowance, _expiryTime, _description) {
    this.from = _from;
    this.to = _to;
    this.allowance = _allowance;
    this.expiryTime = _expiryTime;
    this.description = _description;
  }

  let results = [];
  let approvalDetails = await currentTransferManager.methods.getAllApprovals().call();
  for (let i = 0; i < approvalDetails[0].length; i++) {
    results.push(new ApprovalDetail(approvalDetails[0][i], approvalDetails[1][i], approvalDetails[2][i], approvalDetails[3][i], approvalDetails[4][i]));
  }
  return results;
}

async function getApprovalsToAnAddress(address) {
  function ApprovalDetail(_from, _to, _allowance, _expiryTime, _description) {
    this.from = _from;
    this.to = _to;
    this.allowance = _allowance;
    this.expiryTime = _expiryTime;
    this.description = _description;
  }

  let results = [];
  let approvals = await currentTransferManager.methods.getActiveApprovalsToUser(address).call();
  for (let i = 0; i < approvals[0].length; i++) {
    results.push(new ApprovalDetail(approvals[0][i], approvals[1][i], approvals[2][i], approvals[3][i], approvals[4][i]));
  }
  return results;
}

async function getManualApproval(_from, _to) {
  let result = null;

  let manualApproval = await currentTransferManager.methods.getApprovalDetails(_from, _to).call();
  if ((manualApproval[0] >= new Date()) && (manualApproval[1] != 0)) {
    result = manualApproval;
  }
  return result;
}

async function matmGenericCsv(path, f) {
  let csvFilePath = readlineSync.question(`Enter the path for csv data file (${path}): `, {
    defaultInput: path
  });
  let batchSize = readlineSync.question(`Enter the max number of records per transaction or batch size (${gbl.constants.DEFAULT_BATCH_SIZE}): `, {
    limit: function (input) {
      return parseInt(input) > 0;
    },
    limitMessage: 'Must be greater than 0',
    defaultInput: gbl.constants.DEFAULT_BATCH_SIZE
  });
  let parsedData = csvParse(csvFilePath);
  let validData = parsedData.filter(row => f(row));
  let invalidRows = parsedData.filter(row => !validData.includes(row));
  if (invalidRows.length > 0) {
    console.log(chalk.red(`The following lines from csv file are not valid: ${invalidRows.map(r => parsedData.indexOf(r) + 1).join(',')} `));
  }
  return common.splitIntoBatches(validData, batchSize);
}

async function addManualApproveInBatch() {

  var f = (row) => {
    return (web3.utils.isAddress(row[0]) &&
      web3.utils.isAddress(row[1]) &&
      parseFloat(row[2]) > 0 &&
      moment.unix(row[3]).isValid() &&
      typeof row[4] === 'string' &&
      getBinarySize(row[4]) < 33)
  }

  let batches = await matmGenericCsv(ADD_MANUAL_APPROVAL_DATA_CSV, f)

  let [fromArray, toArray, allowanceArray, expiryArray, descriptionArray] = common.transposeBatches(batches);
  for (let batch = 0; batch < batches.length; batch++) {
    console.log(`Batch ${batch + 1} - Attempting to add manual approvals: \n\n`, descriptionArray[batch], '\n');
    descriptionArray[batch] = descriptionArray[batch].map(d => web3.utils.fromAscii(d));
    allowanceArray[batch] = allowanceArray[batch].map(a => web3.utils.toWei(new web3.utils.BN(a)));
    let action = await currentTransferManager.methods.addManualApprovalMulti(fromArray[batch], toArray[batch], allowanceArray[batch], expiryArray[batch], descriptionArray[batch]);
    let receipt = await common.sendTransaction(action);
    console.log(chalk.green('Add multiple manual approvals transaction was successful.'));
    console.log(`${receipt.gasUsed} gas used.Spent: ${web3.utils.fromWei((new web3.utils.BN(receipt.gasUsed)).mul(new web3.utils.BN(defaultGasPrice)))} ETH`);
  }
}

async function revokeManualApproveInBatch() {

  var f = (row) => {
    return (web3.utils.isAddress(row[0]) &&
      web3.utils.isAddress(row[1]))
  }

  let batches = await matmGenericCsv(REVOKE_MANUAL_APPROVAL_DATA_CSV, f)

  let [fromArray, toArray] = common.transposeBatches(batches);
  for (let batch = 0; batch < batches.length; batch++) {
    console.log(`Batch ${batch + 1} - Attempting to revoke manual approvals`, '\n');
    let action = await currentTransferManager.methods.revokeManualApprovalMulti(fromArray[batch], toArray[batch]);
    let receipt = await common.sendTransaction(action);
    console.log(chalk.green('Revoke multip;e manual approvals transaction was successful.'));
    console.log(`${receipt.gasUsed} gas used.Spent: ${web3.utils.fromWei((new web3.utils.BN(receipt.gasUsed)).mul(new web3.utils.BN(defaultGasPrice)))} ETH`);
  }
}

async function modifyManualApproveInBatch() {

  var f = (row) => {
    return (web3.utils.isAddress(row[0]) &&
      web3.utils.isAddress(row[1]) &&
      moment.unix(row[2]).isValid() &&
      parseFloat(row[3]) > 0 &&
      typeof row[4] === 'string' &&
      getBinarySize(row[4]) < 33 &&
      typeof parseInt(row[5])) === 'number'
  }

  let batches = await matmGenericCsv(MODIFY_MANUAL_APPROVAL_DATA_CSV, f)

  let [fromArray, toArray, expiryArray, allowanceArray, descriptionArray, changesArray] = common.transposeBatches(batches);
  for (let batch = 0; batch < batches.length; batch++) {
    console.log(`Batch ${batch + 1} - Attempting to modify manual approvals: \n\n`, descriptionArray[batch], '\n');
    descriptionArray[batch] = descriptionArray[batch].map(d => web3.utils.fromAscii(d));
    allowanceArray[batch] = allowanceArray[batch].map(a => web3.utils.toWei(new web3.utils.BN(a)));
    changesArray[batch] = changesArray[batch].map(c => parseInt(c));
    let action = await currentTransferManager.methods.modifyManualApprovalMulti(fromArray[batch], toArray[batch], expiryArray[batch], allowanceArray[batch], descriptionArray[batch], changesArray[batch]);
    let receipt = await common.sendTransaction(action);
    console.log(chalk.green('Modify multiple manual approvals transaction was successful.'));
    console.log(`${receipt.gasUsed} gas used.Spent: ${web3.utils.fromWei((new web3.utils.BN(receipt.gasUsed)).mul(new web3.utils.BN(defaultGasPrice)))} ETH`);
  }
}

function getBinarySize(string) {
  return Buffer.byteLength(string, 'utf8');
}

async function countTransferManager() {
  console.log(chalk.blue(`Count Transfer Manager at ${currentTransferManager.options.address}`), '\n');

  // Show current data
  let displayMaxHolderCount = await currentTransferManager.methods.maxHolderCount().call();

  console.log(`- Max holder count:        ${displayMaxHolderCount}`);

  let options = ['Change max holder count']
  let index = readlineSync.keyInSelect(options, 'What do you want to do?', { cancel: 'Return' });
  let optionSelected = options[index];
  console.log('Selected:', index != -1 ? optionSelected : 'Return', '\n');
  switch (optionSelected) {
    case 'Change max holder count':
      let maxHolderCount = readlineSync.question('Enter the maximum no. of holders the SecurityToken is allowed to have: ');
      let changeHolderCountAction = currentTransferManager.methods.changeHolderCount(maxHolderCount);
      let changeHolderCountReceipt = await common.sendTransaction(changeHolderCountAction);
      let changeHolderCountEvent = common.getEventFromLogs(currentTransferManager._jsonInterface, changeHolderCountReceipt.logs, 'ModifyHolderCount');
      console.log(chalk.green(`Max holder count has been set to ${changeHolderCountEvent._newHolderCount} sucessfully!`));
      break;
  }
}

async function percentageTransferManager() {
  console.log(chalk.blue(`Percentage Transfer Manager at ${currentTransferManager.options.address}`), '\n');

  // Show current data
  let displayMaxHolderPercentage = await currentTransferManager.methods.maxHolderPercentage().call();
  let displayAllowPrimaryIssuance = await currentTransferManager.methods.allowPrimaryIssuance().call();

  console.log(`- Max holder percentage:   ${fromWeiPercentage(displayMaxHolderPercentage)}%`);
  console.log(`- Allow primary issuance:  ${displayAllowPrimaryIssuance ? `YES` : `NO`}`);

  let options = ['Change max holder percentage', 'Check if investor is whitelisted', 'Modify whitelist', 'Modify whitelist from CSV'];
  if (displayAllowPrimaryIssuance) {
    options.push('Disallow primary issuance');
  } else {
    options.push('Allow primary issuance');
  }
  let index = readlineSync.keyInSelect(options, 'What do you want to do?', { cancel: 'Return' });
  let optionSelected = options[index];
  console.log('Selected:', index != -1 ? optionSelected : 'Return', '\n');
  switch (optionSelected) {
    case 'Change max holder percentage':
      let maxHolderPercentage = toWeiPercentage(readlineSync.question('Enter the maximum amount of tokens in percentage that an investor can hold: ', {
        limit: function (input) {
          return (parseInt(input) > 0 && parseInt(input) <= 100);
        },
        limitMessage: "Must be greater than 0 and less than 100"
      }));
      let changeHolderPercentageAction = currentTransferManager.methods.changeHolderPercentage(maxHolderPercentage);
      let changeHolderPercentageReceipt = await common.sendTransaction(changeHolderPercentageAction);
      let changeHolderPercentageEvent = common.getEventFromLogs(currentTransferManager._jsonInterface, changeHolderPercentageReceipt.logs, 'ModifyHolderPercentage');
      console.log(chalk.green(`Max holder percentage has been set to ${fromWeiPercentage(changeHolderPercentageEvent._newHolderPercentage)} successfully!`));
      break;
    case 'Check if investor is whitelisted':
      let investorToCheck = readlineSync.question('Enter the address of the investor: ', {
        limit: function (input) {
          return web3.utils.isAddress(input);
        },
        limitMessage: "Must be a valid address"
      });
      let isWhitelisted = await currentTransferManager.methods.whitelist(investorToCheck).call();
      if (isWhitelisted) {
        console.log(chalk.green(`${investorToCheck} is whitelisted!`));
      } else {
        console.log(chalk.yellow(`${investorToCheck} is not whitelisted!`));
      }
      break;
    case 'Modify whitelist':
      let valid = !!readlineSync.keyInSelect(['Remove investor from whitelist', 'Add investor to whitelist'], 'How do you want to do? ', { cancel: false });
      let investorToWhitelist = readlineSync.question('Enter the address of the investor: ', {
        limit: function (input) {
          return web3.utils.isAddress(input);
        },
        limitMessage: "Must be a valid address"
      });
      let modifyWhitelistAction = currentTransferManager.methods.modifyWhitelist(investorToWhitelist, valid);
      let modifyWhitelistReceipt = await common.sendTransaction(modifyWhitelistAction);
      let modifyWhitelistEvent = common.getEventFromLogs(currentTransferManager._jsonInterface, modifyWhitelistReceipt.logs, 'ModifyWhitelist');
      if (modifyWhitelistEvent._valid) {
        console.log(chalk.green(`${modifyWhitelistEvent._investor} has been added to the whitelist sucessfully!`));
      } else {
        console.log(chalk.green(`${modifyWhitelistEvent._investor} has been removed from the whitelist sucessfully!`));
      }
      break;
    case 'Modify whitelist from CSV':
      let csvFilePath = readlineSync.question(`Enter the path for csv data file (${PERCENTAGE_WHITELIST_DATA_CSV}): `, {
        defaultInput: PERCENTAGE_WHITELIST_DATA_CSV
      });
      let batchSize = readlineSync.question(`Enter the max number of records per transaction or batch size (${gbl.constants.DEFAULT_BATCH_SIZE}): `, {
        limit: function (input) {
          return parseInt(input) > 0;
        },
        limitMessage: 'Must be greater than 0',
        defaultInput: gbl.constants.DEFAULT_BATCH_SIZE
      });
      let parsedData = csvParse(csvFilePath);
      let validData = parsedData.filter(row => web3.utils.isAddress(row[0]) && typeof row[1] === 'boolean');
      let invalidRows = parsedData.filter(row => !validData.includes(row));
      if (invalidRows.length > 0) {
        console.log(chalk.red(`The following lines from csv file are not valid: ${invalidRows.map(r => parsedData.indexOf(r) + 1).join(',')}`));
      }
      let batches = common.splitIntoBatches(validData, batchSize);
      let [investorArray, isWhitelistedArray] = common.transposeBatches(batches);
      for (let batch = 0; batch < batches.length; batch++) {
        console.log(`Batch ${batch + 1} - Attempting to modify whitelist accounts:\n\n`, investorArray[batch], '\n');
        let action = await currentTransferManager.methods.modifyWhitelistMulti(investorArray[batch], isWhitelistedArray[batch]);
        let receipt = await common.sendTransaction(action);
        console.log(chalk.green('Modify whitelist transaction was successful.'));
        console.log(`${receipt.gasUsed} gas used. Spent: ${web3.utils.fromWei((new web3.utils.BN(receipt.gasUsed)).mul(new web3.utils.BN(defaultGasPrice)))} ETH`);
      }
      break;
    case 'Allow primary issuance':
    case 'Disallow primary issuance':
      let setAllowPrimaryIssuanceAction = currentTransferManager.methods.setAllowPrimaryIssuance(!displayAllowPrimaryIssuance);
      let setAllowPrimaryIssuanceReceipt = await common.sendTransaction(setAllowPrimaryIssuanceAction);
      let setAllowPrimaryIssuanceEvent = common.getEventFromLogs(currentTransferManager._jsonInterface, setAllowPrimaryIssuanceReceipt.logs, 'SetAllowPrimaryIssuance');
      if (setAllowPrimaryIssuanceEvent._allowPrimaryIssuance) {
        console.log(chalk.green(`Transactions which are part of the primary issuance will be ignored!`));
      } else {
        console.log(chalk.green(`Transactions which are part of the primary issuance will NOT be ignored!`));
      }
      break;

  }
}

async function volumeRestrictionTM() {
  console.log('\n', chalk.blue(`Volume Restriction Transfer Manager at ${currentTransferManager.options.address}`, '\n'));

  let defaultDailyRestriction = await currentTransferManager.methods.defaultDailyRestriction().call();
  let hasDefaultDailyRestriction = parseInt(defaultDailyRestriction.startTime) !== 0;
  let defaultRestriction = await currentTransferManager.methods.defaultRestriction().call();
  let hasDefaultRestriction = parseInt(defaultRestriction.startTime) !== 0;

  console.log(`- Default daily restriction:     ${hasDefaultDailyRestriction ? '' : 'None'}`);
  if (hasDefaultDailyRestriction) {
    console.log(`     Type:                         ${RESTRICTION_TYPES[defaultDailyRestriction.typeOfRestriction]}`);
    console.log(`     Allowed tokens:               ${defaultDailyRestriction.typeOfRestriction === "0" ? `${web3.utils.fromWei(defaultDailyRestriction.allowedTokens)} ${tokenSymbol}` : `${fromWeiPercentage(defaultDailyRestriction.allowedTokens)}%`}`);
    console.log(`     Start time:                   ${moment.unix(defaultDailyRestriction.startTime).format('MMMM Do YYYY, HH:mm:ss')}`);
    console.log(`     Rolling period:               ${defaultDailyRestriction.rollingPeriodInDays} days`);
    console.log(`     End time:                     ${moment.unix(defaultDailyRestriction.endTime).format('MMMM Do YYYY, HH:mm:ss')} `);
  }
  console.log(`- Default restriction:           ${hasDefaultRestriction ? '' : 'None'} `);
  if (hasDefaultRestriction) {
    console.log(`     Type:                         ${RESTRICTION_TYPES[defaultRestriction.typeOfRestriction]}`);
    console.log(`     Allowed tokens:               ${defaultRestriction.typeOfRestriction === "0" ? `${web3.utils.fromWei(defaultRestriction.allowedTokens)} ${tokenSymbol}` : `${fromWeiPercentage(defaultRestriction.allowedTokens)}%`}`);
    console.log(`     Start time:                   ${moment.unix(defaultRestriction.startTime).format('MMMM Do YYYY, HH:mm:ss')}`);
    console.log(`     Rolling period:               ${defaultRestriction.rollingPeriodInDays} days`);
    console.log(`     End time:                     ${moment.unix(defaultRestriction.endTime).format('MMMM Do YYYY, HH:mm:ss')} `);
  }

  let options = [
    'Change exempt wallet',
    'Change default restrictions',
    'Change individual restrictions',
    'Explore account',
    'Operate with multiple restrictions'
  ];

  let index = readlineSync.keyInSelect(options, 'What do you want to do?', { cancel: 'RETURN' });
  let optionSelected = index !== -1 ? options[index] : 'RETURN';
  console.log('Selected:', optionSelected, '\n');
  switch (optionSelected) {
    case 'Change exempt wallet':
      await changeExemptWallet();
      break;
    case 'Change default restrictions':
      await changeDefaultRestrictions(hasDefaultDailyRestriction, hasDefaultRestriction);
      break;
    case 'Change individual restrictions':
      await changeIndividualRestrictions();
      break;
    case 'Explore account':
      await exploreAccount();
      break;
    case 'Operate with multiple restrictions':
      await operateWithMultipleRestrictions();
      break;
    case 'RETURN':
      return;
  }

  await volumeRestrictionTM();
}

async function changeExemptWallet() {
  let options = [
    'Add exempt wallet',
    'Remove exempt wallet'
  ];

  let change;
  let index = readlineSync.keyInSelect(options, 'What do you want to do?', { cancel: 'RETURN' });
  let optionSelected = index !== -1 ? options[index] : 'RETURN';
  console.log('Selected:', optionSelected, '\n');
  switch (optionSelected) {
    case 'Add exempt wallet':
      change = true;
      break;
    case 'Remove exempt wallet':
      change = false;
      break;
    case 'RETURN':
      return;
  }

  let wallet = readlineSync.question('Enter the wallet to change: ', {
    limit: function (input) {
      return web3.utils.isAddress(input);
    },
    limitMessage: "Must be a valid address"
  });
  let changeExemptWalletAction = currentTransferManager.methods.changeExemptWalletList(wallet, change);
  let changeExemptWalletReceipt = await common.sendTransaction(changeExemptWalletAction);
  let changeExemptWalletEvent = common.getEventFromLogs(currentTransferManager._jsonInterface, changeExemptWalletReceipt.logs, 'ChangedExemptWalletList');
  console.log(chalk.green(`${changeExemptWalletEvent._wallet} has been ${changeExemptWalletEvent._change ? `added to` : `removed from`} exempt wallets successfully!`));
}

async function changeDefaultRestrictions(hasDefaultDailyRestriction, hasDefaultRestriction) {
  let options = [];
  if (!hasDefaultDailyRestriction) {
    options.push('Add default daily restriction');
  } else {
    options.push('Modify default daily restriction', 'Remove default daily restriction');
  }

  if (!hasDefaultRestriction) {
    options.push('Add default restriction');
  } else {
    options.push('Modify default restriction', 'Remove default restriction');
  }

  let index = readlineSync.keyInSelect(options, 'What do you want to do?', { cancel: 'RETURN' });
  let optionSelected = index !== -1 ? options[index] : 'RETURN';
  console.log('Selected:', optionSelected, '\n');
  switch (optionSelected) {
    case 'Add default daily restriction':
      let defaultDailyRestrictoToAdd = inputRestrictionData(true);
      let addDefaultDailyRestrictionAction = currentTransferManager.methods.addDefaultDailyRestriction(
        defaultDailyRestrictoToAdd.allowedTokens,
        defaultDailyRestrictoToAdd.startTime,
        defaultDailyRestrictoToAdd.endTime,
        defaultDailyRestrictoToAdd.restrictionType
      );
      let addDefaultDailyRestrictionReceipt = await common.sendTransaction(addDefaultDailyRestrictionAction);
      let addDefaultDailyRestrictionEvent = common.getEventFromLogs(currentTransferManager._jsonInterface, addDefaultDailyRestrictionReceipt.logs, 'AddDefaultDailyRestriction');
      console.log(chalk.green(`Daily default restriction has been added successfully!`));
      break;
    case 'Modify default daily restriction':
      let defaultDailyRestrictoToModify = inputRestrictionData(true);
      let modifyDefaultDailyRestrictionAction = currentTransferManager.methods.modifyDefaultDailyRestriction(
        defaultDailyRestrictoToModify.allowedTokens,
        defaultDailyRestrictoToModify.startTime,
        defaultDailyRestrictoToModify.endTime,
        defaultDailyRestrictoToModify.restrictionType
      );
      let modifyDefaultDailyRestrictionReceipt = await common.sendTransaction(modifyDefaultDailyRestrictionAction);
      let modifyDefaultDailyRestrictionEvent = common.getEventFromLogs(currentTransferManager._jsonInterface, modifyDefaultDailyRestrictionReceipt.logs, 'ModifyDefaultDailyRestriction');
      console.log(chalk.green(`Daily default restriction has been modified successfully!`));
      break;
    case 'Remove default daily restriction':
      let removeDefaultDailyRestrictionAction = currentTransferManager.methods.removeDefaultDailyRestriction();
      let removeDefaultDailyRestrictionReceipt = await common.sendTransaction(removeDefaultDailyRestrictionAction);
      let removeDefaultDailyRestrictionEvent = common.getEventFromLogs(currentTransferManager._jsonInterface, removeDefaultDailyRestrictionReceipt.logs, 'DefaultDailyRestrictionRemoved');
      console.log(chalk.green(`Daily default restriction has been removed successfully!`));
      break;
    case 'Add default restriction':
      let defaultRestrictoToAdd = inputRestrictionData(false);
      let addDefaultRestrictionAction = currentTransferManager.methods.addDefaultRestriction(
        defaultRestrictoToAdd.allowedTokens,
        defaultRestrictoToAdd.startTime,
        defaultRestrictoToAdd.rollingPeriodInDays,
        defaultRestrictoToAdd.endTime,
        defaultRestrictoToAdd.restrictionType
      );
      let addDefaultRestrictionReceipt = await common.sendTransaction(addDefaultRestrictionAction);
      let addDefaultRestrictionEvent = common.getEventFromLogs(currentTransferManager._jsonInterface, addDefaultRestrictionReceipt.logs, 'AddDefaultRestriction');
      console.log(chalk.green(`Default restriction has been added successfully!`));
      break;
    case 'Modify default restriction':
      let defaultRestrictoToModify = inputRestrictionData(false);
      let modifyDefaultRestrictionAction = currentTransferManager.methods.modifyDefaultRestriction(
        defaultRestrictoToModify.allowedTokens,
        defaultRestrictoToModify.startTime,
        defaultRestrictoToModify.rollingPeriodInDays,
        defaultRestrictoToModify.endTime,
        defaultRestrictoToModify.restrictionType
      );
      let modifyDefaultRestrictionReceipt = await common.sendTransaction(modifyDefaultRestrictionAction);
      let modifyDefaultRestrictionEvent = common.getEventFromLogs(currentTransferManager._jsonInterface, modifyDefaultRestrictionReceipt.logs, 'ModifyDefaultRestriction');
      console.log(chalk.green(`Default restriction has been modified successfully!`));
      break;
    case 'Remove default restriction':
      let removeDefaultRestrictionAction = currentTransferManager.methods.removeDefaultRestriction();
      let removeDefaultRestrictionReceipt = await common.sendTransaction(removeDefaultRestrictionAction);
      let removeDefaultRestrictionEvent = common.getEventFromLogs(currentTransferManager._jsonInterface, removeDefaultRestrictionReceipt.logs, 'DefaultRestrictionRemoved');
      console.log(chalk.green(`Default restriction has been removed successfully!`));
      break;
  }
}

async function changeIndividualRestrictions() {
  let holder = readlineSync.question('Enter the address of the token holder, whom restriction will be implied: ', {
    limit: function (input) {
      return web3.utils.isAddress(input);
    },
    limitMessage: "Must be a valid address"
  });

  let currentDailyRestriction = await currentTransferManager.methods.individualDailyRestriction(holder).call();
  let hasDailyRestriction = parseInt(currentDailyRestriction.startTime) !== 0;
  let currentRestriction = await currentTransferManager.methods.individualRestriction(holder).call();
  let hasRestriction = parseInt(currentRestriction.startTime) !== 0;

  console.log(`*** Current individual restrictions for ${holder} ***`, '\n');

  console.log(`- Daily restriction:    ${hasDailyRestriction ? '' : 'None'}`);
  if (hasDailyRestriction) {
    console.log(`     Type:                         ${RESTRICTION_TYPES[currentDailyRestriction.typeOfRestriction]}`);
    console.log(`     Allowed tokens:               ${currentDailyRestriction.typeOfRestriction === "0" ? `${web3.utils.fromWei(currentDailyRestriction.allowedTokens)} ${tokenSymbol}` : `${fromWeiPercentage(currentDailyRestriction.allowedTokens)}%`}`);
    console.log(`     Start time:                   ${moment.unix(currentDailyRestriction.startTime).format('MMMM Do YYYY, HH:mm:ss')}`);
    console.log(`     Rolling period:               ${currentDailyRestriction.rollingPeriodInDays} days`);
    console.log(`     End time:                     ${moment.unix(currentDailyRestriction.endTime).format('MMMM Do YYYY, HH:mm:ss')} `);
  }
  console.log(`- Other restriction: ${hasRestriction ? '' : 'None'} `);
  if (hasRestriction) {
    console.log(`     Type:                         ${RESTRICTION_TYPES[currentRestriction.typeOfRestriction]}`);
    console.log(`     Allowed tokens:               ${currentRestriction.typeOfRestriction === "0" ? `${web3.utils.fromWei(currentRestriction.allowedTokens)} ${tokenSymbol}` : `${fromWeiPercentage(currentRestriction.allowedTokens)}%`}`);
    console.log(`     Start time:                   ${moment.unix(currentRestriction.startTime).format('MMMM Do YYYY, HH:mm:ss')}`);
    console.log(`     Rolling period:               ${currentRestriction.rollingPeriodInDays} days`);
    console.log(`     End time:                     ${moment.unix(currentRestriction.endTime).format('MMMM Do YYYY, HH:mm:ss')} `);
  }

  let options = [];
  if (!hasDailyRestriction) {
    options.push('Add individual daily restriction');
  } else {
    options.push('Modify individual daily restriction', 'Remove individual daily restriction');
  }

  if (!hasRestriction) {
    options.push('Add individual restriction');
  } else {
    options.push('Modify individual restriction', 'Remove individual restriction');
  }

  let index = readlineSync.keyInSelect(options, 'What do you want to do?', { cancel: 'RETURN' });
  let optionSelected = index !== -1 ? options[index] : 'RETURN';
  console.log('Selected:', optionSelected, '\n');
  switch (optionSelected) {
    case 'Add individual daily restriction':
      let dailyRestrictoToAdd = inputRestrictionData(true);
      let addDailyRestrictionAction = currentTransferManager.methods.addIndividualDailyRestriction(
        holder,
        dailyRestrictoToAdd.allowedTokens,
        dailyRestrictoToAdd.startTime,
        dailyRestrictoToAdd.endTime,
        dailyRestrictoToAdd.restrictionType
      );
      let addDailyRestrictionReceipt = await common.sendTransaction(addDailyRestrictionAction);
      let addDailyRestrictionEvent = common.getEventFromLogs(currentTransferManager._jsonInterface, addDailyRestrictionReceipt.logs, 'AddIndividualDailyRestriction');
      console.log(chalk.green(`Daily restriction for ${addDailyRestrictionEvent._holder} has been added successfully!`));
      break;
    case 'Modify individual daily restriction':
      let dailyRestrictoToModify = inputRestrictionData(true);
      let modifyDailyRestrictionAction = currentTransferManager.methods.modifyIndividualDailyRestriction(
        holder,
        dailyRestrictoToModify.allowedTokens,
        dailyRestrictoToModify.startTime,
        dailyRestrictoToModify.endTime,
        dailyRestrictoToModify.restrictionType
      );
      let modifyDailyRestrictionReceipt = await common.sendTransaction(modifyDailyRestrictionAction);
      let modifyDailyRestrictionEvent = common.getEventFromLogs(currentTransferManager._jsonInterface, modifyDailyRestrictionReceipt.logs, 'ModifyIndividualDailyRestriction');
      console.log(chalk.green(`Daily restriction for ${modifyDailyRestrictionEvent._holder} has been modified successfully!`));
      break;
    case 'Remove individual daily restriction':
      let removeDailyRestrictionAction = currentTransferManager.methods.removeIndividualDailyRestriction(holder);
      let removeDailyRestrictionReceipt = await common.sendTransaction(removeDailyRestrictionAction);
      let removeDailyRestrictionEvent = common.getEventFromLogs(currentTransferManager._jsonInterface, removeDailyRestrictionReceipt.logs, 'IndividualDailyRestrictionRemoved');
      console.log(chalk.green(`Daily restriction for ${removeDailyRestrictionEvent._holder} has been removed successfully!`));
      break;
    case 'Add individual restriction':
      let restrictoToAdd = inputRestrictionData(false);
      let addRestrictionAction = currentTransferManager.methods.addIndividualRestriction(
        holder,
        restrictoToAdd.allowedTokens,
        restrictoToAdd.startTime,
        restrictoToAdd.rollingPeriodInDays,
        restrictoToAdd.endTime,
        restrictoToAdd.restrictionType
      );
      let addRestrictionReceipt = await common.sendTransaction(addRestrictionAction);
      let addRestrictionEvent = common.getEventFromLogs(currentTransferManager._jsonInterface, addRestrictionReceipt.logs, 'AddIndividualRestriction');
      console.log(chalk.green(`Restriction for ${addRestrictionEvent._holder} has been added successfully!`));
      break;
    case 'Modify individual restriction':
      let restrictoToModify = inputRestrictionData(false);
      let modifyRestrictionAction = currentTransferManager.methods.modifyIndividualRestriction(
        holder,
        restrictoToModify.allowedTokens,
        restrictoToModify.startTime,
        restrictoToModify.rollingPeriodInDays,
        restrictoToModify.endTime,
        restrictoToModify.restrictionType
      );
      let modifyRestrictionReceipt = await common.sendTransaction(modifyRestrictionAction);
      let modifyRestrictionEvent = common.getEventFromLogs(currentTransferManager._jsonInterface, modifyRestrictionReceipt.logs, 'ModifyIndividualRestriction');
      console.log(chalk.green(`Restriction for ${modifyRestrictionEvent._holder} has been modified successfully!`));
      break;
    case 'Remove individual restriction':
      let removeRestrictionAction = currentTransferManager.methods.removeIndividualRestriction(holder);
      let removeRestrictionReceipt = await common.sendTransaction(removeRestrictionAction);
      let removeRestrictionEvent = common.getEventFromLogs(currentTransferManager._jsonInterface, removeRestrictionReceipt.logs, 'IndividualRestrictionRemoved');
      console.log(chalk.green(`Restriction for ${removeRestrictionEvent._holder} has been removed successfully!`));
      break;
    case 'RETURN':
      return;
  }
}

async function exploreAccount() {
  let account = readlineSync.question('Enter the account to explore: ', {
    limit: function (input) {
      return web3.utils.isAddress(input);
    },
    limitMessage: "Must be a valid address"
  });

  let appliyngdDailyRestriction = null;
  let applyingOtherRestriction = null;
  let hasIndividualRestrictions = false;
  let isExempted = await currentTransferManager.methods.exemptList(account).call();
  if (!isExempted) {
    let indiviaulDailyRestriction = await currentTransferManager.methods.individualDailyRestriction(account).call();
    if (parseInt(indiviaulDailyRestriction.endTime) !== 0) {
      appliyngdDailyRestriction = indiviaulDailyRestriction;
    }
    let otherRestriction = await currentTransferManager.methods.individualRestriction(account).call();
    if (parseInt(otherRestriction.endTime) !== 0) {
      applyingOtherRestriction = otherRestriction;
    }

    hasIndividualRestrictions = applyingOtherRestriction || appliyngdDailyRestriction;

    if (!hasIndividualRestrictions) {
      let defaultDailyRestriction = await currentTransferManager.methods.defaultDailyRestriction(account).call();
      if (parseInt(defaultDailyRestriction.endTime) !== 0) {
        appliyngdDailyRestriction = defaultDailyRestriction;
      }
      let defaultOtherRestriction = await currentTransferManager.methods.defaultRestriction().call();
      if (parseInt(defaultOtherRestriction.endTime) === 0) {
        applyingOtherRestriction = defaultOtherRestriction;
      }
    }
  }

  console.log(`*** Applying restrictions for ${account} ***`, '\n');

  console.log(`- Daily restriction:       ${appliyngdDailyRestriction ? (!hasIndividualRestrictions ? 'default' : '') : 'None'}`);
  if (appliyngdDailyRestriction) {
    console.log(`     Type:                 ${RESTRICTION_TYPES[appliyngdDailyRestriction.typeOfRestriction]}`);
    console.log(`     Allowed tokens:       ${appliyngdDailyRestriction.typeOfRestriction === "0" ? `${web3.utils.fromWei(appliyngdDailyRestriction.allowedTokens)} ${tokenSymbol}` : `${fromWeiPercentage(appliyngdDailyRestriction.allowedTokens)}%`}`);
    console.log(`     Start time:           ${moment.unix(appliyngdDailyRestriction.startTime).format('MMMM Do YYYY, HH:mm:ss')}`);
    console.log(`     Rolling period:       ${appliyngdDailyRestriction.rollingPeriodInDays} days`);
    console.log(`     End time:             ${moment.unix(appliyngdDailyRestriction.endTime).format('MMMM Do YYYY, HH:mm:ss')} `);
  }
  console.log(`- Other restriction:       ${applyingOtherRestriction ? (!hasIndividualRestrictions ? 'default' : '') : 'None'} `);
  if (applyingOtherRestriction) {
    console.log(`     Type:                 ${RESTRICTION_TYPES[applyingOtherRestriction.typeOfRestriction]}`);
    console.log(`     Allowed tokens:       ${applyingOtherRestriction.typeOfRestriction === "0" ? `${web3.utils.fromWei(applyingOtherRestriction.allowedTokens)} ${tokenSymbol}` : `${fromWeiPercentage(applyingOtherRestriction.allowedTokens)}%`}`);
    console.log(`     Start time:           ${moment.unix(applyingOtherRestriction.startTime).format('MMMM Do YYYY, HH:mm:ss')}`);
    console.log(`     Rolling period:       ${applyingOtherRestriction.rollingPeriodInDays} days`);
    console.log(`     End time:             ${moment.unix(applyingOtherRestriction.endTime).format('MMMM Do YYYY, HH:mm:ss')} `);
  }

  if (applyingOtherRestriction || appliyngdDailyRestriction) {
    let bucketDetails;
    if (hasIndividualRestrictions) {
      bucketDetails = await currentTransferManager.methods.getIndividualBucketDetailsToUser(account).call();
    } else {
      bucketDetails = await currentTransferManager.methods.getDefaultBucketDetailsToUser(account).call();
    }
    let now = Math.floor(Date.now() / 1000) - gbl.constants.DURATION.days(1);
    let tradedByUserLastDay = await currentTransferManager.methods.getTotalTradedByUser(account, now).call();
    console.log();
    console.log(`Last trade:                                        ${bucketDetails[0]}`);
    console.log(`Last daily trade:                                  ${bucketDetails[3]}`);
    console.log(`Days since rolling period started:                 ${bucketDetails[2]}`);
    console.log(`Transacted amount since rolling period started:    ${web3.utils.fromWei(bucketDetails[1])}`);
    console.log(`Transacted amount within last 24 hours:            ${web3.utils.fromWei(tradedByUserLastDay)}`);
    console.log();
  }
}

async function operateWithMultipleRestrictions() {
  let options = [
    'Add multiple individual daily restrictions',
    'Modify multiple individual daily restrictions',
    'Remove multiple individual daily restrictions',
    'Add multiple individual restrictions',
    'Modify multiple individual restrictions',
    'Remove multiple individual restrictions'
  ];

  let index = readlineSync.keyInSelect(options, 'What do you want to do?', { cancel: 'RETURN' });
  let optionSelected = index !== -1 ? options[index] : 'RETURN';
  console.log('Selected:', optionSelected, '\n');
  switch (optionSelected) {
    case 'Add multiple individual daily restrictions':
      await addDailyRestrictionsInBatch();
      break;
    case 'Modify multiple individual daily restrictions':
      await modifyDailyRestrictionsInBatch();
      break;
    case 'Remove multiple individual daily restrictions':
      await removeDailyRestrictionsInBatch();
      break;
    case 'Add multiple individual restrictions':
      await addRestrictionsInBatch();
      break;
    case 'Modify multiple individual restrictions':
      await modifyRestrictionsInBatch();
      break;
    case 'Remove multiple individual restrictions':
      await removeRestrictionsInBatch();
      break;
  }
}

async function addDailyRestrictionsInBatch() {
  let csvFilePath = readlineSync.question(`Enter the path for csv data file (${ADD_DAILY_RESTRICTIONS_DATA_CSV}): `, {
    defaultInput: ADD_DAILY_RESTRICTIONS_DATA_CSV
  });
  let batchSize = readlineSync.question(`Enter the max number of records per transaction or batch size (${gbl.constants.DEFAULT_BATCH_SIZE}): `, {
    limit: function (input) {
      return parseInt(input) > 0;
    },
    limitMessage: 'Must be greater than 0',
    defaultInput: gbl.constants.DEFAULT_BATCH_SIZE
  });
  let parsedData = csvParse(csvFilePath);
  let validData = parsedData.filter(
    row => web3.utils.isAddress(row[0]) &&
      !isNaN(row[1]) &&
      moment.unix(row[2]).isValid() &&
      moment.unix(row[3]).isValid() &&
      typeof row[4] === 'string' && RESTRICTION_TYPES.includes(row[4]));
  let invalidRows = parsedData.filter(row => !validData.includes(row));
  if (invalidRows.length > 0) {
    console.log(chalk.red(`The following lines from csv file are not valid: ${invalidRows.map(r => parsedData.indexOf(r) + 1).join(',')} `));
  }
  let batches = common.splitIntoBatches(validData, batchSize);
  let [holderArray, allowanceArray, startTimeArray, endTimeArray, restrictionTypeArray] = common.transposeBatches(batches);
  for (let batch = 0; batch < batches.length; batch++) {
    console.log(`Batch ${batch + 1} - Attempting to add daily restrictions to the following accounts: \n\n`, holderArray[batch], '\n');
    allowanceArray[batch] = allowanceArray[batch].map(n => web3.utils.toWei(n.toString()));
    restrictionTypeArray[batch] = restrictionTypeArray[batch].map(n => RESTRICTION_TYPES.indexOf(n));
    let action = currentTransferManager.methods.addIndividualDailyRestrictionMulti(holderArray[batch], allowanceArray[batch], startTimeArray[batch], endTimeArray[batch], restrictionTypeArray[batch]);
    let receipt = await common.sendTransaction(action);
    console.log(chalk.green('Add multiple daily restrictions transaction was successful.'));
    console.log(`${receipt.gasUsed} gas used.Spent: ${web3.utils.fromWei((new web3.utils.BN(receipt.gasUsed)).mul(new web3.utils.BN(defaultGasPrice)))} ETH`);
  }
}

async function modifyDailyRestrictionsInBatch() {
  let csvFilePath = readlineSync.question(`Enter the path for csv data file (${MODIFY_DAILY_RESTRICTIONS_DATA_CSV}): `, {
    defaultInput: MODIFY_DAILY_RESTRICTIONS_DATA_CSV
  });
  let batchSize = readlineSync.question(`Enter the max number of records per transaction or batch size (${gbl.constants.DEFAULT_BATCH_SIZE}): `, {
    limit: function (input) {
      return parseInt(input) > 0;
    },
    limitMessage: 'Must be greater than 0',
    defaultInput: gbl.constants.DEFAULT_BATCH_SIZE
  });
  let parsedData = csvParse(csvFilePath);
  let validData = parsedData.filter(
    row => web3.utils.isAddress(row[0]) &&
      !isNaN(row[1]) &&
      moment.unix(row[2]).isValid() &&
      moment.unix(row[3]).isValid() &&
      typeof row[4] === 'string' && RESTRICTION_TYPES.includes(row[4]));
  let invalidRows = parsedData.filter(row => !validData.includes(row));
  if (invalidRows.length > 0) {
    console.log(chalk.red(`The following lines from csv file are not valid: ${invalidRows.map(r => parsedData.indexOf(r) + 1).join(',')} `));
  }
  let batches = common.splitIntoBatches(validData, batchSize);
  let [holderArray, allowanceArray, startTimeArray, endTimeArray, restrictionTypeArray] = common.transposeBatches(batches);
  for (let batch = 0; batch < batches.length; batch++) {
    console.log(`Batch ${batch + 1} - Attempting to modify daily restrictions to the following accounts: \n\n`, holderArray[batch], '\n');
    allowanceArray[batch] = allowanceArray[batch].map(n => web3.utils.toWei(n.toString()));
    restrictionTypeArray[batch] = restrictionTypeArray[batch].map(n => RESTRICTION_TYPES.indexOf(n));
    let action = currentTransferManager.methods.modifyIndividualDailyRestrictionMulti(holderArray[batch], allowanceArray[batch], startTimeArray[batch], endTimeArray[batch], restrictionTypeArray[batch]);
    let receipt = await common.sendTransaction(action);
    console.log(chalk.green('Modify multiple daily restrictions transaction was successful.'));
    console.log(`${receipt.gasUsed} gas used.Spent: ${web3.utils.fromWei((new web3.utils.BN(receipt.gasUsed)).mul(new web3.utils.BN(defaultGasPrice)))} ETH`);
  }
}

async function removeDailyRestrictionsInBatch() {
  let csvFilePath = readlineSync.question(`Enter the path for csv data file (${REMOVE_DAILY_RESTRICTIONS_DATA_CSV}): `, {
    defaultInput: REMOVE_DAILY_RESTRICTIONS_DATA_CSV
  });
  let batchSize = readlineSync.question(`Enter the max number of records per transaction or batch size (${gbl.constants.DEFAULT_BATCH_SIZE}): `, {
    limit: function (input) {
      return parseInt(input) > 0;
    },
    limitMessage: 'Must be greater than 0',
    defaultInput: gbl.constants.DEFAULT_BATCH_SIZE
  });
  let parsedData = csvParse(csvFilePath);
  let validData = parsedData.filter(row => web3.utils.isAddress(row[0]));
  let invalidRows = parsedData.filter(row => !validData.includes(row));
  if (invalidRows.length > 0) {
    console.log(chalk.red(`The following lines from csv file are not valid: ${invalidRows.map(r => parsedData.indexOf(r) + 1).join(',')} `));
  }
  let batches = common.splitIntoBatches(validData, batchSize);
  let [holderArray] = common.transposeBatches(batches);
  for (let batch = 0; batch < batches.length; batch++) {
    console.log(`Batch ${batch + 1} - Attempting to remove daily restrictions to the following accounts: \n\n`, holderArray[batch], '\n');
    let action = currentTransferManager.methods.removeIndividualDailyRestrictionMulti(holderArray[batch]);
    let receipt = await common.sendTransaction(action);
    console.log(chalk.green('Remove multiple daily restrictions transaction was successful.'));
    console.log(`${receipt.gasUsed} gas used.Spent: ${web3.utils.fromWei((new web3.utils.BN(receipt.gasUsed)).mul(new web3.utils.BN(defaultGasPrice)))} ETH`);
  }
}

async function addRestrictionsInBatch() {
  let csvFilePath = readlineSync.question(`Enter the path for csv data file (${ADD_RESTRICTIONS_DATA_CSV}): `, {
    defaultInput: ADD_RESTRICTIONS_DATA_CSV
  });
  let batchSize = readlineSync.question(`Enter the max number of records per transaction or batch size (${gbl.constants.DEFAULT_BATCH_SIZE}): `, {
    limit: function (input) {
      return parseInt(input) > 0;
    },
    limitMessage: 'Must be greater than 0',
    defaultInput: gbl.constants.DEFAULT_BATCH_SIZE
  });
  let parsedData = csvParse(csvFilePath);
  let validData = parsedData.filter(
    row => web3.utils.isAddress(row[0]) &&
      !isNaN(row[1]) &&
      moment.unix(row[2]).isValid() &&
      (!isNaN(row[3]) && (parseFloat(row[3]) % 1 === 0)) &&
      moment.unix(row[4]).isValid() &&
      typeof row[5] === 'string' && RESTRICTION_TYPES.includes(row[5]));
  let invalidRows = parsedData.filter(row => !validData.includes(row));
  if (invalidRows.length > 0) {
    console.log(chalk.red(`The following lines from csv file are not valid: ${invalidRows.map(r => parsedData.indexOf(r) + 1).join(',')} `));
  }
  let batches = common.splitIntoBatches(validData, batchSize);
  let [holderArray, allowanceArray, startTimeArray, rollingPeriodArray, endTimeArray, restrictionTypeArray] = common.transposeBatches(batches);
  for (let batch = 0; batch < batches.length; batch++) {
    console.log(`Batch ${batch + 1} - Attempting to add restrictions to the following accounts: \n\n`, holderArray[batch], '\n');
    allowanceArray[batch] = allowanceArray[batch].map(n => web3.utils.toWei(n.toString()));
    restrictionTypeArray[batch] = restrictionTypeArray[batch].map(n => RESTRICTION_TYPES.indexOf(n));
    let action = currentTransferManager.methods.addIndividualRestrictionMulti(holderArray[batch], allowanceArray[batch], startTimeArray[batch], rollingPeriodArray[batch], endTimeArray[batch], restrictionTypeArray[batch]);
    let receipt = await common.sendTransaction(action);
    console.log(chalk.green('Add multiple restrictions transaction was successful.'));
    console.log(`${receipt.gasUsed} gas used.Spent: ${web3.utils.fromWei((new web3.utils.BN(receipt.gasUsed)).mul(new web3.utils.BN(defaultGasPrice)))} ETH`);
  }
}

async function modifyRestrictionsInBatch() {
  let csvFilePath = readlineSync.question(`Enter the path for csv data file (${MODIFY_RESTRICTIONS_DATA_CSV}): `, {
    defaultInput: MODIFY_RESTRICTIONS_DATA_CSV
  });
  let batchSize = readlineSync.question(`Enter the max number of records per transaction or batch size (${gbl.constants.DEFAULT_BATCH_SIZE}): `, {
    limit: function (input) {
      return parseInt(input) > 0;
    },
    limitMessage: 'Must be greater than 0',
    defaultInput: gbl.constants.DEFAULT_BATCH_SIZE
  });
  let parsedData = csvParse(csvFilePath);
  let validData = parsedData.filter(
    row => web3.utils.isAddress(row[0]) &&
      !isNaN(row[1]) &&
      moment.unix(row[2]).isValid() &&
      (!isNaN(row[3]) && (parseFloat(row[3]) % 1 === 0)) &&
      moment.unix(row[4]).isValid() &&
      typeof row[5] === 'string' && RESTRICTION_TYPES.includes(row[5]));
  let invalidRows = parsedData.filter(row => !validData.includes(row));
  if (invalidRows.length > 0) {
    console.log(chalk.red(`The following lines from csv file are not valid: ${invalidRows.map(r => parsedData.indexOf(r) + 1).join(',')} `));
  }
  let batches = common.splitIntoBatches(validData, batchSize);
  let [holderArray, allowanceArray, startTimeArray, rollingPeriodArray, endTimeArray, restrictionTypeArray] = common.transposeBatches(batches);
  for (let batch = 0; batch < batches.length; batch++) {
    console.log(`Batch ${batch + 1} - Attempting to modify restrictions to the following accounts: \n\n`, holderArray[batch], '\n');
    allowanceArray[batch] = allowanceArray[batch].map(n => web3.utils.toWei(n.toString()));
    restrictionTypeArray[batch] = restrictionTypeArray[batch].map(n => RESTRICTION_TYPES.indexOf(n));
    let action = currentTransferManager.methods.modifyIndividualRestrictionMulti(holderArray[batch], allowanceArray[batch], startTimeArray[batch], rollingPeriodArray[batch], endTimeArray[batch], restrictionTypeArray[batch]);
    let receipt = await common.sendTransaction(action);
    console.log(chalk.green('Modify multiple restrictions transaction was successful.'));
    console.log(`${receipt.gasUsed} gas used.Spent: ${web3.utils.fromWei((new web3.utils.BN(receipt.gasUsed)).mul(new web3.utils.BN(defaultGasPrice)))} ETH`);
  }
}

async function removeRestrictionsInBatch() {
  let csvFilePath = readlineSync.question(`Enter the path for csv data file (${REMOVE_RESTRICTIONS_DATA_CSV}): `, {
    defaultInput: REMOVE_RESTRICTIONS_DATA_CSV
  });
  let batchSize = readlineSync.question(`Enter the max number of records per transaction or batch size (${gbl.constants.DEFAULT_BATCH_SIZE}): `, {
    limit: function (input) {
      return parseInt(input) > 0;
    },
    limitMessage: 'Must be greater than 0',
    defaultInput: gbl.constants.DEFAULT_BATCH_SIZE
  });
  let parsedData = csvParse(csvFilePath);
  let validData = parsedData.filter(row => web3.utils.isAddress(row[0]));
  let invalidRows = parsedData.filter(row => !validData.includes(row));
  if (invalidRows.length > 0) {
    console.log(chalk.red(`The following lines from csv file are not valid: ${invalidRows.map(r => parsedData.indexOf(r) + 1).join(',')} `));
  }
  let batches = common.splitIntoBatches(validData, batchSize);
  let [holderArray] = common.transposeBatches(batches);
  for (let batch = 0; batch < batches.length; batch++) {
    console.log(`Batch ${batch + 1} - Attempting to remove restrictions to the following accounts: \n\n`, holderArray[batch], '\n');
    let action = currentTransferManager.methods.removeIndividualRestrictionMulti(holderArray[batch]);
    let receipt = await common.sendTransaction(action);
    console.log(chalk.green('Remove multiple restrictions transaction was successful.'));
    console.log(`${receipt.gasUsed} gas used.Spent: ${web3.utils.fromWei((new web3.utils.BN(receipt.gasUsed)).mul(new web3.utils.BN(defaultGasPrice)))} ETH`);
  }
}

function inputRestrictionData(isDaily) {
  let restriction = {};
  restriction.restrictionType = readlineSync.keyInSelect(RESTRICTION_TYPES, 'How do you want to set the allowance? ', { cancel: false });
  if (restriction.restrictionType == RESTRICTION_TYPES.indexOf('Fixed')) {
    restriction.allowedTokens = web3.utils.toWei(readlineSync.questionInt(`Enter the maximum amount of tokens allowed to be traded every ${isDaily ? 'day' : 'rolling period'}: `).toString());
  } else {
    restriction.allowedTokens = toWeiPercentage(readlineSync.questionInt(`Enter the maximum percentage of total supply allowed to be traded every ${isDaily ? 'day' : 'rolling period'}: `).toString());
  }
  if (isDaily) {
    restriction.rollingPeriodInDays = 1;
  } else {
    restriction.rollingPeriodInDays = readlineSync.questionInt(`Enter the rolling period in days (10 days): `, { defaultInput: 10 });
  }
  restriction.startTime = readlineSync.questionInt(`Enter the time (Unix Epoch time) at which restriction get into effect (now = 0): `, { defaultInput: 0 });
  let oneMonthFromNow = Math.floor(Date.now() / 1000) + gbl.constants.DURATION.days(30);
  restriction.endTime = readlineSync.question(`Enter the time (Unix Epoch time) when the purchase lockup period ends and the investor can freely purchase tokens from others (1 week from now = ${oneMonthFromNow}): `, {
    limit: function (input) {
      return input > restriction.startTime + gbl.constants.DURATION.days(restriction.rollingPeriodInDays);
    },
    limitMessage: 'Must be greater than startTime + rolling period',
    defaultInput: oneMonthFromNow
  });
  return restriction;
}

/*
// Copied from tests
function signData(tmAddress, investorAddress, fromTime, toTime, expiryTime, restricted, validFrom, validTo, pk) {
  let packedData = ethers.utils
      .solidityKeccak256(
          ["address", "address", "uint256", "uint256", "uint256", "bool", "uint256", "uint256"],
          [tmAddress, investorAddress, fromTime, toTime, expiryTime, restricted, validFrom, validTo]
      )
      .slice(2);
  packedData = new Buffer(packedData, "hex");
  packedData = Buffer.concat([new Buffer(`\x19Ethereum Signed Message: \n${ packedData.length.toString() } `), packedData]);
  packedData = web3.sha3(`0x${ packedData.toString("hex") } `, { encoding: "hex" });
  return ethUtil.ecsign(new Buffer(packedData.slice(2), "hex"), new Buffer(pk, "hex"));
}
*/

function toWeiPercentage(number) {
  return new web3.utils.BN(web3.utils.toWei(number)).divn(100);
}

function fromWeiPercentage(number) {
  return web3.utils.fromWei(new web3.utils.BN(number).muln(100));
}

async function getAllModulesByType(type) {
  function ModuleInfo(_moduleType, _name, _address, _factoryAddress, _archived, _paused) {
    this.name = _name;
    this.type = _moduleType;
    this.address = _address;
    this.factoryAddress = _factoryAddress;
    this.archived = _archived;
    this.paused = _paused;
  }

  let modules = [];

  let allModules = await securityToken.methods.getModulesByType(type).call();

  for (let i = 0; i < allModules.length; i++) {
    let details = await securityToken.methods.getModule(allModules[i]).call();
    let nameTemp = web3.utils.hexToUtf8(details[0]);
    let pausedTemp = null;
    if (type == gbl.constants.MODULES_TYPES.STO || type == gbl.constants.MODULES_TYPES.TRANSFER) {
      let abiTemp = JSON.parse(require('fs').readFileSync(`${__dirname}/../../build/contracts/${nameTemp}.json`).toString()).abi;
      let contractTemp = new web3.eth.Contract(abiTemp, details[1]);
      pausedTemp = await contractTemp.methods.paused().call();
    }
    modules.push(new ModuleInfo(type, nameTemp, details[1], details[2], details[3], pausedTemp));
  }

  return modules;
}

async function initialize(_tokenSymbol) {
  welcome();
  await setup();
  if (typeof _tokenSymbol === 'undefined') {
    tokenSymbol = await selectToken();
  } else {
    tokenSymbol = _tokenSymbol;
  }
  let securityTokenAddress = await securityTokenRegistry.methods.getSecurityTokenAddress(tokenSymbol).call();
  if (securityTokenAddress == '0x0000000000000000000000000000000000000000') {
    console.log(chalk.red(`Selected Security Token ${tokenSymbol} does not exist.`));
    process.exit(0);
  }
  let securityTokenABI = abis.securityToken();
  securityToken = new web3.eth.Contract(securityTokenABI, securityTokenAddress);
  securityToken.setProvider(web3.currentProvider);
}

function welcome() {
  common.logAsciiBull();
  console.log("*********************************************");
  console.log("Welcome to the Command-Line Transfer Manager.");
  console.log("*********************************************");
  console.log("Issuer Account: " + Issuer.address + "\n");
}

async function setup() {
  try {
    let securityTokenRegistryAddress = await contracts.securityTokenRegistry();
    let securityTokenRegistryABI = abis.securityTokenRegistry();
    securityTokenRegistry = new web3.eth.Contract(securityTokenRegistryABI, securityTokenRegistryAddress);
    securityTokenRegistry.setProvider(web3.currentProvider);

    let moduleRegistryAddress = await contracts.moduleRegistry();
    let moduleRegistryABI = abis.moduleRegistry();
    moduleRegistry = new web3.eth.Contract(moduleRegistryABI, moduleRegistryAddress);
    moduleRegistry.setProvider(web3.currentProvider);
  } catch (err) {
    console.log(err)
    console.log('\x1b[31m%s\x1b[0m', "There was a problem getting the contracts. Make sure they are deployed to the selected network.");
    process.exit(0);
  }
}

async function selectToken() {
  let result = null;

  let userTokens = await securityTokenRegistry.methods.getTokensByOwner(Issuer.address).call();
  let tokenDataArray = await Promise.all(userTokens.map(async function (t) {
    let tokenData = await securityTokenRegistry.methods.getSecurityTokenData(t).call();
    return { symbol: tokenData[0], address: t };
  }));
  let options = tokenDataArray.map(function (t) {
    return `${t.symbol} - Deployed at ${t.address} `;
  });
  options.push('Enter token symbol manually');

  let index = readlineSync.keyInSelect(options, 'Select a token:', { cancel: 'Exit' });
  let selected = index != -1 ? options[index] : 'Exit';
  switch (selected) {
    case 'Enter token symbol manually':
      result = readlineSync.question('Enter the token symbol: ');
      break;
    case 'Exit':
      process.exit();
      break;
    default:
      result = tokenDataArray[index].symbol;
      break;
  }

  return result;
}

async function logTotalInvestors() {
  let investorsCount = await securityToken.methods.getInvestorCount().call();
  console.log(chalk.yellow(`Total investors at the moment: ${investorsCount} `));
}

async function logBalance(from, totalSupply) {
  let fromBalance = web3.utils.fromWei(await securityToken.methods.balanceOf(from).call());
  let percentage = totalSupply != '0' ? ` - ${parseFloat(fromBalance) / parseFloat(totalSupply) * 100}% of total supply` : '';
  console.log(chalk.yellow(`Balance of ${from}: ${fromBalance} ${tokenSymbol}${percentage}`));
}

module.exports = {
  executeApp: async function (_tokenSymbol) {
    await initialize(_tokenSymbol);
    return executeApp();
  },
  addTransferManagerModule: async function (_tokenSymbol) {
    await initialize(_tokenSymbol);
    return addTransferManagerModule();
  },
  modifyWhitelistInBatch: async function (_tokenSymbol, _csvFilePath, _batchSize) {
    await initialize(_tokenSymbol);
    let gmtModules = await securityToken.methods.getModulesByName(web3.utils.toHex('GeneralTransferManager')).call();
    let generalTransferManagerAddress = gmtModules[0];
    currentTransferManager = new web3.eth.Contract(abis.generalTransferManager(), generalTransferManagerAddress);
    currentTransferManager.setProvider(web3.currentProvider);
    return modifyWhitelistInBatch(_csvFilePath, _batchSize);
  }
}<|MERGE_RESOLUTION|>--- conflicted
+++ resolved
@@ -10,26 +10,19 @@
 
 ///////////////////
 // Constants
-<<<<<<< HEAD
-<<<<<<< HEAD
-const WHITELIST_DATA_CSV = './CLI/data/Transfer/GTM/whitelist_data.csv';
-const PERCENTAGE_WHITELIST_DATA_CSV = './CLI/data/Transfer/PercentageTM/whitelist_data.csv';
-const ADD_DAILY_RESTRICTIONS_DATA_CSV = './CLI/data/Transfer/VRTM/add_daily_restriction_data.csv';
-const MODIFY_DAILY_RESTRICTIONS_DATA_CSV = './CLI/data/Transfer/VRTM/modify_daily_restriction_data.csv';
-const REMOVE_DAILY_RESTRICTIONS_DATA_CSV = './CLI/data/Transfer/VRTM/remove_daily_restriction_data.csv';
-const ADD_RESTRICTIONS_DATA_CSV = './CLI/data/Transfer/VRTM/add_restriction_data.csv';
-const MODIFY_RESTRICTIONS_DATA_CSV = './CLI/data/Transfer/VRTM/modify_restriction_data.csv';
-const REMOVE_RESTRICTIONS_DATA_CSV = './CLI/data/Transfer/VRTM/remove_restriction_data.csv';
-
-const RESTRICTION_TYPES = ['Fixed', 'Percentage'];
-=======
-=======
->>>>>>> ab3d94ba
 const WHITELIST_DATA_CSV = `${__dirname}/../data/Transfer/GTM/whitelist_data.csv`;
 const PERCENTAGE_WHITELIST_DATA_CSV = `${__dirname}/../data/Transfer/PercentageTM/whitelist_data.csv`;
 const ADD_MANUAL_APPROVAL_DATA_CSV = `${__dirname}/../data/Transfer/MATM/add_manualapproval_data.csv`;
 const MODIFY_MANUAL_APPROVAL_DATA_CSV = `${__dirname}/../data/Transfer/MATM/modify_manualapproval_data.csv`;
 const REVOKE_MANUAL_APPROVAL_DATA_CSV = `${__dirname}/../data/Transfer/MATM/revoke_manualapproval_data.csv`;
+const ADD_DAILY_RESTRICTIONS_DATA_CSV = `${__dirname}/../data/Transfer/VRTM/add_daily_restriction_data.csv`;
+const MODIFY_DAILY_RESTRICTIONS_DATA_CSV = `${__dirname}/../data/Transfer/VRTM/modify_daily_restriction_data.csv`;
+const REMOVE_DAILY_RESTRICTIONS_DATA_CSV = `${__dirname}/../data/Transfer/VRTM/remove_daily_restriction_data.csv`;
+const ADD_RESTRICTIONS_DATA_CSV = `${__dirname}/../data/Transfer/VRTM/add_restriction_data.csv`;
+const MODIFY_RESTRICTIONS_DATA_CSV = `${__dirname}/../data/Transfer/VRTM/modify_restriction_data.csv`;
+const REMOVE_RESTRICTIONS_DATA_CSV = `${__dirname}/../data/Transfer/VRTM/remove_restriction_data.csv`;
+
+const RESTRICTION_TYPES = ['Fixed', 'Percentage'];
 
 const MATM_MENU_ADD = 'Add new manual approval';
 const MATM_MENU_MANAGE = 'Manage existing approvals';
@@ -42,10 +35,6 @@
 const MATM_MENU_OPERATE_ADD = 'Add multiple approvals in batch';
 const MATM_MENU_OPERATE_MODIFY = 'Modify multiple approvals in batch';
 const MATM_MENU_OPERATE_REVOKE = 'Revoke multiple approvals in batch';
-<<<<<<< HEAD
->>>>>>> dev-2.1.0
-=======
->>>>>>> ab3d94ba
 
 // App flow
 let tokenSymbol;
@@ -570,40 +559,8 @@
     case MATM_MENU_ADD:
       await matmAdd();
       break;
-<<<<<<< HEAD
-<<<<<<< HEAD
-    case 'Add manual approval':
-      from = readlineSync.question('Enter the address from which transfers will be approved: ', {
-        limit: function (input) {
-          return web3.utils.isAddress(input);
-        },
-        limitMessage: "Must be a valid address"
-      });
-      to = readlineSync.question('Enter the address to which transfers will be approved: ', {
-        limit: function (input) {
-          return web3.utils.isAddress(input);
-        },
-        limitMessage: "Must be a valid address"
-      });
-      if (!await getManualApproval(from, to)) {
-        let allowance = readlineSync.question('Enter the amount of tokens which will be approved: ');
-        let oneHourFromNow = Math.floor(Date.now() / 1000 + 3600);
-        let expiryTime = readlineSync.questionInt(`Enter the time (Unix Epoch time) until which the transfer is allowed (1 hour from now = ${oneHourFromNow}): `, { defaultInput: oneHourFromNow });
-        let addManualApprovalAction = currentTransferManager.methods.addManualApproval(from, to, web3.utils.toWei(allowance), expiryTime);
-        let addManualApprovalReceipt = await common.sendTransaction(addManualApprovalAction);
-        let addManualApprovalEvent = common.getEventFromLogs(currentTransferManager._jsonInterface, addManualApprovalReceipt.logs, 'AddManualApproval');
-        console.log(chalk.green(`Manual approval has been added successfully!`));
-      } else {
-        console.log(chalk.red(`A manual approval already exists from ${from} to ${to}.Revoke it first if you want to add a new one.`));
-      }
-=======
     case MATM_MENU_MANAGE:
       await matmManage();
->>>>>>> dev-2.1.0
-=======
-    case MATM_MENU_MANAGE:
-      await matmManage();
->>>>>>> ab3d94ba
       break;
     case MATM_MENU_EXPLORE:
       await matmExplore();
@@ -679,20 +636,6 @@
       let index2 = readlineSync.keyInSelect(manageOptions, 'What do you want to do?', {
         cancel: 'RETURN'
       });
-<<<<<<< HEAD
-<<<<<<< HEAD
-      if (!await getManualBlocking(from, to)) {
-        let oneHourFromNow = Math.floor(Date.now() / 1000 + 3600);
-        let expiryTime = readlineSync.questionInt(`Enter the time (Unix Epoch time) until which the transfer is blocked (1 hour from now = ${oneHourFromNow}): `, { defaultInput: oneHourFromNow });
-        let addManualBlockingAction = currentTransferManager.methods.addManualBlocking(from, to, expiryTime);
-        let addManualBlockingReceipt = await common.sendTransaction(addManualBlockingAction);
-        let addManualBlockingEvent = common.getEventFromLogs(currentTransferManager._jsonInterface, addManualBlockingReceipt.logs, 'AddManualBlocking');
-        console.log(chalk.green(`Manual blocking has been added successfully!`));
-      } else {
-        console.log(chalk.red(`A manual blocking already exists from ${from} to ${to}.Revoke it first if you want to add a new one.`));
-=======
-=======
->>>>>>> ab3d94ba
       let optionSelected2 = index2 != -1 ? manageOptions[index2] : 'RETURN';
       console.log('Selected:', optionSelected2, '\n');
 
@@ -711,10 +654,6 @@
             await matmManageRevoke(selectedApproval);
             break;
         }
-<<<<<<< HEAD
->>>>>>> dev-2.1.0
-=======
->>>>>>> ab3d94ba
       }
     }
   } else {
@@ -840,48 +779,7 @@
       console.log(chalk.red(`\nThe address is not listed\n`))
     }
     return approvals;
-<<<<<<< HEAD
-  }
-}
-
-function printMatmRow(from, to, allowance, time, description) {
-  console.log(`\nDescription: ${web3.utils.toAscii(description)}\nFrom ${from} to ${to}\nAllowance: ${web3.utils.fromWei(allowance)}\nExpiry time: ${moment.unix(time).format('MMMM Do YYYY HH:mm')}\n`);
-}
-
-async function getApprovals() {
-  function ApprovalDetail(_from, _to, _allowance, _expiryTime, _description) {
-    this.from = _from;
-    this.to = _to;
-    this.allowance = _allowance;
-    this.expiryTime = _expiryTime;
-    this.description = _description;
-  }
-
-  let results = [];
-  let approvalDetails = await currentTransferManager.methods.getAllApprovals().call();
-  for (let i = 0; i < approvalDetails[0].length; i++) {
-    results.push(new ApprovalDetail(approvalDetails[0][i], approvalDetails[1][i], approvalDetails[2][i], approvalDetails[3][i], approvalDetails[4][i]));
-  }
-  return results;
-}
-
-async function getApprovalsToAnAddress(address) {
-  function ApprovalDetail(_from, _to, _allowance, _expiryTime, _description) {
-    this.from = _from;
-    this.to = _to;
-    this.allowance = _allowance;
-    this.expiryTime = _expiryTime;
-    this.description = _description;
-=======
->>>>>>> ab3d94ba
-  }
-
-  let results = [];
-  let approvals = await currentTransferManager.methods.getActiveApprovalsToUser(address).call();
-  for (let i = 0; i < approvals[0].length; i++) {
-    results.push(new ApprovalDetail(approvals[0][i], approvals[1][i], approvals[2][i], approvals[3][i], approvals[4][i]));
-  }
-  return results;
+  }
 }
 
 function printMatmRow(from, to, allowance, time, description) {
@@ -1475,7 +1373,7 @@
     hasIndividualRestrictions = applyingOtherRestriction || appliyngdDailyRestriction;
 
     if (!hasIndividualRestrictions) {
-      let defaultDailyRestriction = await currentTransferManager.methods.defaultDailyRestriction(account).call();
+      let defaultDailyRestriction = await currentTransferManager.methods.defaultDailyRestriction().call();
       if (parseInt(defaultDailyRestriction.endTime) !== 0) {
         appliyngdDailyRestriction = defaultDailyRestriction;
       }
