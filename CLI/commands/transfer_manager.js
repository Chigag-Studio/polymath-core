--- conflicted
+++ resolved
@@ -240,35 +240,15 @@
       currentTransferManager.setProvider(web3.currentProvider);
       await percentageTransferManager();
       break;
-<<<<<<< HEAD
     case 'BlacklistTransferManager':
       currentTransferManager = new web3.eth.Contract(abis.blacklistTransferManager(), tmModules[index].address);
       currentTransferManager.setProvider(web3.currentProvider);
       await blacklistTransferManager();
       break;
-    case 'SingleTradeVolumeRestrictionTM':
-      //currentTransferManager = new web3.eth.Contract(abis.singleTradeVolumeRestrictionTM(), tmModules[index].address);
-      //currentTransferManager.setProvider(web3.currentProvider);
-      //await singleTradeVolumeRestrictionTM();
-      console.log(chalk.red(`
-        *********************************
-        This option is not yet available.
-        *********************************`
-      ));
-      break;
-    case 'LookupVolumeRestrictionTM':
-      //await lookupVolumeRestrictionTM();
-      console.log(chalk.red(`
-        *********************************
-        This option is not yet available.
-        *********************************`
-      ));
-=======
     case 'VolumeRestrictionTM':
       currentTransferManager = new web3.eth.Contract(abis.volumeRestrictionTM(), tmModules[index].address);
       currentTransferManager.setProvider(web3.currentProvider);
       await volumeRestrictionTM();
->>>>>>> e478aa3a
       break;
   }
 }
@@ -590,14 +570,6 @@
   let optionSelected = index != -1 ? matmOptions[index] : 'RETURN';
   console.log('Selected:', optionSelected, '\n');
 
-<<<<<<< HEAD
-  let index = readlineSync.keyInSelect(options, 'What do you want to do?', { cancel: 'RETURN' });
-  let optionSelected = index !== -1 ? options[index] : 'RETURN';
-  console.log('Selected:', optionSelected, '\n');
-  let from;
-  let to;
-=======
->>>>>>> e478aa3a
   switch (optionSelected) {
     case MATM_MENU_ADD:
       await matmAdd();
@@ -731,12 +703,6 @@
     case MATM_MENU_OPERATE_MODIFY:
       await modifyManualApproveInBatch();
       break;
-<<<<<<< HEAD
-    case 'RETURN':
-      return;
-  }
-  await manualApprovalTransferManager();
-=======
     case MATM_MENU_OPERATE_REVOKE:
       await revokeManualApproveInBatch();
       break;
@@ -867,7 +833,6 @@
     results.push(new ApprovalDetail(approvals[0][i], approvals[1][i], approvals[2][i], approvals[3][i], approvals[4][i]));
   }
   return results;
->>>>>>> e478aa3a
 }
 
 async function getManualApproval(_from, _to) {
