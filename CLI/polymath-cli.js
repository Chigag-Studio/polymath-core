#!/usr/bin/env node

var faucet = require('./commands/faucet');
var investor_portal = require('./commands/investor_portal');
var token_manager = require('./commands/token_manager');
var st20generator = require('./commands/ST20Generator');
var sto_manager = require('./commands/sto_manager');
var transfer = require('./commands/transfer');
var whitelist = require('./commands/whitelist');
var multimint = require('./commands/multi_mint');
var accredit = require('./commands/accredit');
var changeNonAccreditedLimit = require('./commands/changeNonAccreditedLimit');
var transfer_ownership = require('./commands/transfer_ownership');
var dividends_manager = require('./commands/dividends_manager');
var transfer_manager = require('./commands/transfer_manager');
var contract_manager = require('./commands/contract_manager');
var strMigrator = require('./commands/strMigrator');
var permission_manager = require('./commands/permission_manager');
var program = require('commander');
var gbl = require('./commands/common/global');
const yaml = require('js-yaml');
const fs = require('fs');

program
<<<<<<< HEAD
  .version('1.0.1')
  .description('Command Line Interface for Polymath-core')
  .option('-r, --remote-node <network>', 'Use Infura to connect to a remote node on selected network');
=======
  .version('0.0.1')
  .description('CLI for Polymath-core')
  .option('-r, --remote-node <network>', 'Connect to a remote node');
>>>>>>> 94777fa5

program
  .command('st20generator')
  .alias('st')
  .option('-t, --ticker <ticker>', 'Unique token ticker')
  .option('-o, --transferOwnership <newOwner>', `Transfers the ticker's ownership to newOwner account. If newOwner is 'false', this step is skipped`)
  .option('-n, --tokenName <tokenName>', 'Token name')
  .option('-d, --details <details>', 'Off-chain details of the token')
  .option('-D, --divisible [div]', 'If token is divisible or not [true]', /^(true|false)/, 'true')
  .description('Wizard-like script that will guide technical users in the creation and deployment of an ST-20 token')
  .action(async function(cmd) {
    await gbl.initialize(program.remoteNode);
    await st20generator.executeApp(cmd.ticker, cmd.transferOwnership, cmd.tokenName, cmd.details, cmd.divisible);
  });

program
  .command('sto_manager')
  .alias('sto')
  .option('-t, --securityToken <tokenSymbol>', 'Selects a ST to manage modules')
  .option('-l, --launch <configFilePath>', 'Uses configuration file to configure and launch a STO')
  .description('Wizard-like script that will guide technical users in the creation of an STO')
  .action(async function(cmd) {
    await gbl.initialize(program.remoteNode);
    if (cmd.launch) {
      let config = yaml.safeLoad(fs.readFileSync(`${__dirname}/${cmd.launch}`, 'utf8'));
      await sto_manager.addSTOModule(cmd.securityToken, config)
    } else {
      await sto_manager.executeApp(cmd.securityToken);
    }
  });

program
  .command('faucet [beneficiary] [amount]')
  .alias('f')
  .description('Poly faucet for local private netwtorks')
  .action(async function(beneficiary, amount) {
    await gbl.initialize(program.remoteNode);
    await faucet.executeApp(beneficiary, amount);
  });

program
  .command('investor_portal [investor] [privateKey] [symbol] [currency] [amount]')
  .alias('i')
  .description('Participate in any STO you have been whitelisted for')
  .action(async function(investor, privateKey, symbol, currency, amount) {
    await gbl.initialize(program.remoteNode);
    await investor_portal.executeApp(investor, privateKey, symbol, currency, amount);
  });

program
  .command('token_manager')
  .alias('stm')
  .option('-t, --securityToken <tokenSymbol>', 'Selects a ST to manage')
  .description('Manage your Security Tokens, mint tokens, add modules and change config')
  .action(async function(cmd) {
    await gbl.initialize(program.remoteNode);
    await token_manager.executeApp(cmd.securityToken);
  });

program
  .command('multi_mint <tokenSymbol> [batchSize]')
  .alias('mi')
  .description('Distribute tokens to previously whitelisted investors')
  .action(async function(tokenSymbol, batchSize) {
    await gbl.initialize(program.remoteNode);
    await multimint.executeApp(tokenSymbol, batchSize);
  });

program
  .command('transfer <tokenSymbol> <transferTo> <transferAmount>')
  .alias('t')
  .description('Transfer ST tokens to another account')
  .action(async function(tokenSymbol, transferTo, transferAmount) {
    await gbl.initialize(program.remoteNode);
    await transfer.executeApp(tokenSymbol, transferTo, transferAmount);
  });

program
  .command('transfer_ownership <contractAddress> <transferTo>')
  .alias('to')
  .description('Transfer Ownership of an own contract to another account')
  .action(async function(contractAddress, transferTo) {
    await gbl.initialize(program.remoteNode);
    await transfer_ownership.executeApp(contractAddress, transferTo);
  });

program
  .command('whitelist <tokenSymbol> [batchSize]')
  .alias('w')
  .description('Mass-update a whitelist of allowed/known investors')
  .action(async function(tokenSymbol, batchSize) {
    await gbl.initialize(program.remoteNode);
    await whitelist.executeApp(tokenSymbol, batchSize);
  });

program
  .command('dividends_manager [dividendsType]')
  .alias('dm')
  .description('Runs dividends_manager')
  .action(async function(dividendsType) {
    await gbl.initialize(program.remoteNode);
    await dividends_manager.executeApp(dividendsType);
  });

program
  .command('transfer_manager')
  .alias('tm')
  .description('Runs transfer_manager')
  .action(async function() {
    await gbl.initialize(program.remoteNode);
    await transfer_manager.executeApp();
  });

program
  .command('contract_manager')
  .alias('cm')
  .description('Runs contract_manager')
  .action(async function() {
    await gbl.initialize(program.remoteNode);
    await contract_manager.executeApp();
  });

program
  .command('accredit <tokenSymbol> [batchSize]')
  .alias('a')
  .description('Runs accredit')
  .action(async function(tokenSymbol, batchSize) {
    await gbl.initialize(program.remoteNode);
    await accredit.executeApp(tokenSymbol, batchSize);
  });

program
  .command('nonAccreditedLimit <tokenSymbol> [batchSize]')
  .alias('nal')
  .description('Runs changeNonAccreditedLimit')
  .action(async function(tokenSymbol, batchSize) {
    await gbl.initialize(program.remoteNode);
    await changeNonAccreditedLimit.executeApp(tokenSymbol, batchSize);
  });

program
  .command('strMigrator [toStrAddress] [fromTrAddress] [fromStrAddress]')
  .alias('str')
  .description('Runs STR Migrator')
  .action(async function(toStrAddress, fromTrAddress, fromStrAddress) {
    await gbl.initialize(program.remoteNode);
    await strMigrator.executeApp(toStrAddress, fromTrAddress, fromStrAddress);
  });

program
  .command('permission_manager')
  .alias('pm')
  .description('Runs permission_manager')
  .action(async function() {
    await gbl.initialize(program.remoteNode);
    await permission_manager.executeApp();
  });

program.parse(process.argv);

if (typeof program.commands.length == 0) {
  console.error('No command given!');
  process.exit(1);
}<|MERGE_RESOLUTION|>--- conflicted
+++ resolved
@@ -22,15 +22,9 @@
 const fs = require('fs');
 
 program
-<<<<<<< HEAD
   .version('1.0.1')
-  .description('Command Line Interface for Polymath-core')
-  .option('-r, --remote-node <network>', 'Use Infura to connect to a remote node on selected network');
-=======
-  .version('0.0.1')
   .description('CLI for Polymath-core')
   .option('-r, --remote-node <network>', 'Connect to a remote node');
->>>>>>> 94777fa5
 
 program
   .command('st20generator')
