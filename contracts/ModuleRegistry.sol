pragma solidity ^0.4.18;

import './interfaces/IModuleRegistry.sol';
import './interfaces/IModuleFactory.sol';
import 'zeppelin-solidity/contracts/ownership/Ownable.sol';

/**
* @title ModuleRegistry
* @notice Stores registered modules
* Could initially be centrally controlled (only Polymath can register modules)
* and then over time move to a more decentralised version (modules can be registerd provided POLY holders agree)
*/
contract ModuleRegistry is IModuleRegistry, Ownable {

<<<<<<< HEAD
    struct ModuleReputation {
        uint8 score;
    }

    struct ModuleData {
        uint8 moduleType;
        bytes32 name;
        uint256 cost;
    }

    mapping (address => ModuleData) public registry;
    mapping (address => ModuleReputation) public reputation;
    mapping (uint8 => address[]) public moduleList;
=======
    mapping (address => uint8) public registry;
    mapping (address => address[]) public reputation;
>>>>>>> 25998d6c

    //Checks that module is correctly configured in registry
    function useModule(address _moduleFactory) external returns(bool) {
        bool inRegistry = registry[_moduleFactory] != 0;
        if (inRegistry) {
          reputation[_moduleFactory].push(msg.sender);
        }
        return inRegistry;
    }

    /**
    * @dev Called by Polymath to register new modules for SecurityToken to use
    * @param _moduleFactory is the address of the module factory to be registered
    */
    function registerModule(address _moduleFactory) external onlyOwner returns(bool) {
        require(registry[_moduleFactory] == 0);
        IModuleFactory moduleFactory = IModuleFactory(_moduleFactory);
        require(moduleFactory.getType() != 0);
<<<<<<< HEAD
        registry[_moduleFactory] = ModuleData(moduleFactory.getType(), moduleFactory.getName(), moduleFactory.getCost());
        moduleList[moduleFactory.getType()].push(_moduleFactory);
        return true;
    }

=======
        registry[_moduleFactory] = moduleFactory.getType();
        reputation[_moduleFactory] = new address[](0);
        return true;
    }


>>>>>>> 25998d6c
}<|MERGE_RESOLUTION|>--- conflicted
+++ resolved
@@ -12,24 +12,9 @@
 */
 contract ModuleRegistry is IModuleRegistry, Ownable {
 
-<<<<<<< HEAD
-    struct ModuleReputation {
-        uint8 score;
-    }
-
-    struct ModuleData {
-        uint8 moduleType;
-        bytes32 name;
-        uint256 cost;
-    }
-
-    mapping (address => ModuleData) public registry;
-    mapping (address => ModuleReputation) public reputation;
-    mapping (uint8 => address[]) public moduleList;
-=======
     mapping (address => uint8) public registry;
     mapping (address => address[]) public reputation;
->>>>>>> 25998d6c
+    mapping (uint8 => address[]) public moduleList;
 
     //Checks that module is correctly configured in registry
     function useModule(address _moduleFactory) external returns(bool) {
@@ -48,18 +33,11 @@
         require(registry[_moduleFactory] == 0);
         IModuleFactory moduleFactory = IModuleFactory(_moduleFactory);
         require(moduleFactory.getType() != 0);
-<<<<<<< HEAD
-        registry[_moduleFactory] = ModuleData(moduleFactory.getType(), moduleFactory.getName(), moduleFactory.getCost());
+        registry[_moduleFactory] = moduleFactory.getType();
         moduleList[moduleFactory.getType()].push(_moduleFactory);
-        return true;
-    }
-
-=======
-        registry[_moduleFactory] = moduleFactory.getType();
         reputation[_moduleFactory] = new address[](0);
         return true;
     }
 
 
->>>>>>> 25998d6c
 }