pragma solidity ^0.4.24;

import "openzeppelin-solidity/contracts/math/SafeMath.sol";
import "./interfaces/IOwner.sol";
import "./interfaces/ISTFactory.sol";
import "./interfaces/IERC20.sol";
import "./interfaces/ISecurityTokenRegistry.sol";
import "./storage/EternalStorage.sol";
import "./libraries/Util.sol";
import "./libraries/Encoder.sol";
import "./libraries/VersionUtils.sol";

/**
 * @title Registry contract for issuers to register their tickers and security tokens
 */
contract SecurityTokenRegistry is ISecurityTokenRegistry, EternalStorage {

    /**
     * @notice state variables

       address public polyToken;
       uint256 public stLaunchFee;
       uint256 public tickerRegFee;
       uint256 public expiryLimit;
       uint256 public latestProtocolVersion;
       bool public paused;
       address public owner;
       address public polymathRegistry;

       mapping(address => bytes32[]) userToTickers;
       mapping(string => address) tickerToSecurityToken;
       mapping(string => uint) tickerIndex;
       mapping(string => TickerDetails) registeredTickers;
       mapping(address => SecurityTokenData) securityTokens;
       mapping(bytes32 => address) protocolVersionST;
       mapping(uint256 => ProtocolVersion) versionData;

       struct ProtocolVersion {
           uint8 major;
           uint8 minor;
           uint8 patch;
       }

       struct TickerDetails {
           address owner;
           uint256 registrationDate;
           uint256 expiryDate;
           string tokenName;
           bool status;
       }

       struct SecurityTokenData {
           string ticker;
           string tokenDetails;
           uint256 deployedAt;
       }

     */

    using SafeMath for uint256;

    // Emit when network becomes paused
    event Pause(uint256 _timestammp);
     // Emit when network becomes unpaused
    event Unpause(uint256 _timestamp);
    // Emit when the ticker is removed from the registry
<<<<<<< HEAD
    event TickerRemoved(string _ticker, uint256 _removedAt, address _removedBy);
    // Emit when the token ticker expiry get changed
    event ChangeExpiryLimit(uint256 _oldExpiry, uint256 _newExpiry);
=======
    event LogTickerRemoved(string _ticker, uint256 _removedAt, address _removedBy);
    // Emit when the token ticker expiry is changed
    event LogChangeExpiryLimit(uint256 _oldExpiry, uint256 _newExpiry);
>>>>>>> 706a464c
     // Emit when changeSecurityLaunchFee is called
    event ChangeSecurityLaunchFee(uint256 _oldFee, uint256 _newFee);
    // Emit when changeTickerRegistrationFee is called
<<<<<<< HEAD
    event ChangeTickerRegistrationFee(uint256 _oldFee, uint256 _newFee);
    // Emit when ownership get transferred
    event OwnershipTransferred(address indexed previousOwner, address indexed newOwner);
    // Emit when ownership of the ticker get changed
    event ChangeTickerOwnership(string _ticker, address indexed _oldOwner, address indexed _newOwner);
    // Emit when a ticker details get modified
    event ModifyTickerDetails(address _owner, string _ticker, string _name, uint256 _registrationDate, uint256 _expiryDate, bool _status);
    // Emit at the time of launching of new security token
    event NewSecurityToken(
=======
    event LogChangeTickerRegistrationFee(uint256 _oldFee, uint256 _newFee);
    // Emit when ownership gets transferred
    event OwnershipTransferred(address indexed previousOwner, address indexed newOwner);
    // Emit when ownership of the ticker gets changed
    event LogChangeTickerOwnership(string _ticker, address indexed _oldOwner, address indexed _newOwner);
    // Emit when a ticker details is modified
    event LogModifyTickerDetails(address _owner, string _ticker, string _name, uint256 _registrationDate, uint256 _expiryDate, bool _status);
    // Emit at the time of launching a new security token
    event LogNewSecurityToken(
>>>>>>> 706a464c
        string _ticker,
        string _name,
        address indexed _securityTokenAddress,
        address indexed _owner,
        uint256 _addedAt,
        address _registrant,
        bool _fromAdmin
    );
<<<<<<< HEAD
    // Emit after the ticker registration
    event RegisterTicker(
=======
    // Emit after ticker registration
    event LogRegisterTicker(
>>>>>>> 706a464c
        address indexed _owner,
        string _ticker,
        string _name,
        uint256 indexed _registrationDate,
        uint256 indexed _expiryDate,
        bool _fromAdmin
    );

    /////////////////////////////
    // Initialization
    /////////////////////////////

    // Constructor
    constructor () public
    {

    }

    /**
     * @notice initializes instance of STR
     * @param _polymathRegistry is the address of the Polymath Registry
     * @param _STFactory is the address of the Proxy contract for Security Tokens
     * @param _stLaunchFee is the fee in POLY required to launch a token
     * @param _tickerRegFee is the fee in POLY required to register a ticker
     * @param _polyToken is the address of the POLY ERC20 token
     * @param _owner is the owner of the STR
     */
    function initialize(address _polymathRegistry, address _STFactory, uint256 _stLaunchFee, uint256 _tickerRegFee, address _polyToken, address _owner) payable public {
        require(!getBool(Encoder.getKey("initialised")));
        require(_STFactory != address(0) && _polyToken != address(0) && _owner != address(0) && _polymathRegistry != address(0), "0x address is in-valid");
        require(_stLaunchFee != 0 && _tickerRegFee != 0, "Fees should not be 0");
        // address polyToken = _polyToken;
        set(Encoder.getKey("polyToken"), _polyToken);
        set(Encoder.getKey("stLaunchFee"), _stLaunchFee);
        set(Encoder.getKey("tickerRegFee"), _tickerRegFee);
        set(Encoder.getKey("expiryLimit"), uint256(60 * 1 days));
        set(Encoder.getKey("paused"), false);
        set(Encoder.getKey("owner"), _owner);
        set(Encoder.getKey("polymathRegistry"), _polymathRegistry);
        _setProtocolVersion(_STFactory, uint8(0), uint8(0), uint8(1));
        set(Encoder.getKey("initialised"), true);
    }

    /////////////////////////////
    // Token Ticker Management
    /////////////////////////////

    /**
     * @notice Registers the token ticker to the selected owner
     * @notice Once the token ticker is registered to its owner then no other issuer can claim
     * @notice its ownership. If the ticker expires and its issuer hasn't used it, then someone else can take it.
     * @param _owner is address of the owner of the token
     * @param _ticker is unique token ticker
     * @param _tokenName is the name of the token
     */
    function registerTicker(address _owner, string _ticker, string _tokenName) external whenNotPaused {
        require(_owner != address(0), "Owner should not be 0x");
        require(bytes(_ticker).length > 0 && bytes(_ticker).length <= 10, "Ticker length range (0,10]");
        // Attempt to charge the reg fee if it is > 0 POLY
        if (getUint(Encoder.getKey("tickerRegFee")) > 0)
            require(IERC20(getAddress(Encoder.getKey("polyToken"))).transferFrom(msg.sender, address(this), getUint(Encoder.getKey("tickerRegFee"))), "Sufficent allowance is not provided");
        string memory ticker = Util.upper(_ticker);
        require(_tickerAvailable(ticker), "Ticker is already reserved");
        _addTicker(_owner, ticker, _tokenName, now, now.add(getUint(Encoder.getKey("expiryLimit"))), false, false);
    }

    /**
     * @notice Modifies the ticker details. Only Polymath has the ability to do so.
     * @notice Only allowed to modify the tickers which are not yet deployed.
     * @param _owner is the owner of the token
     * @param _ticker is the token ticker
     * @param _tokenName is the name of the token
     * @param _registrationDate is the date at which ticker is registered
     * @param _expiryDate is the expiry date for the ticker
     * @param _status is the token deployment status
     */
    function modifyTicker(address _owner, string _ticker, string _tokenName, uint256 _registrationDate, uint256 _expiryDate, bool _status) external onlyOwner {
        require(bytes(_ticker).length > 0 && bytes(_ticker).length <= 10, "Ticker length range (0,10]");
        require(_expiryDate != 0 && _registrationDate != 0, "Dates should not be 0");
        require(_registrationDate <= _expiryDate, "Registration date should < expiry date");
        require(_owner != address(0), "Address should not be 0x");
        string memory ticker = Util.upper(_ticker);
        _modifyTicker(_owner, ticker, _tokenName, _registrationDate, _expiryDate, _status);
    }

    /**
     * @notice Internal -- Modifies the ticker details.
     */
    function _modifyTicker(address _owner, string _ticker, string _tokenName, uint256 _registrationDate, uint256 _expiryDate, bool _status) internal {
        address currentOwner = getAddress(Encoder.getKey("registeredTickers_owner", _ticker));
        if (currentOwner == address(0) && _registrationDate == 0 && _expiryDate == 0) {
            _addTicker(_owner, _ticker, _tokenName, now, now.add(getUint(Encoder.getKey("expiryLimit"))), _status, true);
            return;
        }
        // If ticker exists, and is registered to a different owner, switch over
        if ((currentOwner != address(0)) && (currentOwner != _owner)) {
            _transferTickerOwnership(currentOwner, _owner, _ticker);
        }
        if (getBool(Encoder.getKey("registeredTickers_status", _ticker)) && !_status) {
            set(Encoder.getKey("tickerToSecurityToken", _ticker), address(0));
        }
        _storeTickerDetails(_ticker, _owner, _registrationDate, _expiryDate, _tokenName, _status);
        emit RegisterTicker(_owner, _ticker, _tokenName, _registrationDate, _expiryDate, true);
    }

    /**
     * @notice Removes the ticker details, associated ownership & security token mapping
     * @param _ticker is the token ticker
     */
    function removeTicker(string _ticker) external onlyOwner {
        string memory ticker = Util.upper(_ticker);
        address owner = getAddress(Encoder.getKey("registeredTickers_owner", ticker));
        require(owner != address(0), "Ticker does not exist");
        _deleteTickerOwnership(owner, ticker);
        set(Encoder.getKey("tickerToSecurityToken", ticker), address(0));
        _storeTickerDetails(ticker, address(0), 0, 0, "", false);
        emit TickerRemoved(_ticker, now, msg.sender);
    }

    /**
     * @notice Internal - Checks if the entered ticker is registered and has not expired
     * @param _ticker is the token ticker
     * @return bool
     */
    function _tickerAvailable(string _ticker) internal view returns(bool) {
        if (getAddress(Encoder.getKey("registeredTickers_owner", _ticker)) != address(0)) {
            if (now > getUint(Encoder.getKey("registeredTickers_expiryDate", _ticker)) && !getBool(Encoder.getKey("registeredTickers_status", _ticker))) {
                return true;
            } else
                return false;
        }
        return true;
    }

    /**
     * @notice Internal - Sets the details of the ticker
     */
    function _addTicker(address _owner, string _ticker, string _tokenName, uint256 _registrationDate, uint256 _expiryDate, bool _status, bool _fromAdmin) internal {
        _setTickerOwner(_owner, _ticker);
        _storeTickerDetails(_ticker, _owner, _registrationDate, _expiryDate, _tokenName, _status);
        emit RegisterTicker(_owner, _ticker, _tokenName, _registrationDate, _expiryDate, _fromAdmin);
    }

    /**
     * @notice Internal - Sets the ticker owner
     * @param _owner is the address of the owner of the ticker
     * @param _ticker is the ticker symbol
     */
    function _setTickerOwner(address _owner, string _ticker) internal {
        uint256 length = uint256(getArrayBytes32(Encoder.getKey("userToTickers", _owner)).length);
        pushArray(Encoder.getKey("userToTickers", _owner), Util.stringToBytes32(_ticker));
        set(Encoder.getKey("tickerIndex", _ticker), length);
    }

    /**
     * @notice Internal - Stores the ticker details
     */
    function _storeTickerDetails(string _ticker, address _owner, uint256 _registrationDate, uint256 _expiryDate, string _tokenName, bool _status) internal {
        if (getAddress(Encoder.getKey("registeredTickers_owner", _ticker)) != _owner)
            set(Encoder.getKey("registeredTickers_owner", _ticker), _owner);
        if (getUint(Encoder.getKey("registeredTickers_registrationDate", _ticker)) != _registrationDate)
            set(Encoder.getKey("registeredTickers_registrationDate", _ticker), _registrationDate);
        if (getUint(Encoder.getKey("registeredTickers_expiryDate", _ticker)) != _expiryDate)
            set(Encoder.getKey("registeredTickers_expiryDate", _ticker), _expiryDate);
        if (Encoder.getKey(getString(Encoder.getKey("registeredTickers_tokenName", _ticker))) != Encoder.getKey(_tokenName))
            set(Encoder.getKey("registeredTickers_tokenName", _ticker), _tokenName);
        if (getBool(Encoder.getKey("registeredTickers_status", _ticker)) != _status)
            set(Encoder.getKey("registeredTickers_status", _ticker), _status);
    }

    /**
     * @notice Transfers the ownership of the ticker
     * @param _newOwner is the address of the new owner of the ticker
     * @param _ticker is the ticker symbol
     */
    function transferTickerOwnership(address _newOwner, string _ticker) external whenNotPaused {
        string memory ticker = Util.upper(_ticker);
        require(_newOwner != address(0), "Address should not be 0x");
        require(getAddress(Encoder.getKey("registeredTickers_owner", ticker)) == msg.sender, "Not authorised");
        _transferTickerOwnership(msg.sender, _newOwner, ticker);
        set(Encoder.getKey("registeredTickers_owner", _ticker), _newOwner);
    }

    /**
     * @notice Internal - Transfers the control of ticker to a newOwner
     * @param _oldOwner is the previous owner
     * @param _newOwner is the the new owner
     * @param _ticker is the ticker symbol
     */
    function _transferTickerOwnership(address _oldOwner, address _newOwner, string _ticker) internal {
        _deleteTickerOwnership(_oldOwner, _ticker);
        _setTickerOwner(_newOwner, _ticker);
        emit ChangeTickerOwnership(_ticker, _oldOwner, _newOwner);
    }

    /**
     * @notice Internal - Removes the owner of a ticker
     */
    function _deleteTickerOwnership(address _owner, string _ticker) internal {
        uint256 _index = uint256(getUint(Encoder.getKey("tickerIndex", _ticker)));
        // deleting the _index from the data strucutre userToTickers[_oldowner][_index];
        deleteArrayBytes32(Encoder.getKey("userToTickers", _owner), _index);

        if (getArrayBytes32(Encoder.getKey("userToTickers", _owner)).length > _index) {
            bytes32 switchedTicker =  getArrayBytes32(Encoder.getKey("userToTickers", _owner))[_index];
            set(Encoder.getKey("tickerIndex", Util.bytes32ToString(switchedTicker)), _index);
        }
    }

    /**
     * @notice Changes the expiry time for the token ticker. Only available to Polymath.
     * @param _newExpiry is the new expiry for newly generated tickers
     */
    function changeExpiryLimit(uint256 _newExpiry) external onlyOwner {
        require(_newExpiry >= 1 days, "Expiry should >= 1 day");
        emit ChangeExpiryLimit(getUint(Encoder.getKey('expiryLimit')), _newExpiry);
        set(Encoder.getKey('expiryLimit'), _newExpiry);
    }

    /**
     * @notice Returns the list of tickers owned by the selected address
     * @param _owner is the address which owns the list of tickers
     */
    function getTickersByOwner(address _owner) external view returns(bytes32[]) {
         uint counter = 0;
         // accessing the data structure userTotickers[_owner].length
         uint _len = getArrayBytes32(Encoder.getKey("userToTickers", _owner)).length;
         bytes32[] memory tempList = new bytes32[](_len);
         for (uint i = 0; i < _len; i++) {
             string memory _ticker = Util.bytes32ToString(getArrayBytes32(Encoder.getKey("userToTickers", _owner))[i]);
             if (getUint(Encoder.getKey("registeredTickers_expiryDate", _ticker)) >= now || getBool(Encoder.getKey("registeredTickers_status", _ticker))) {
                 tempList[counter] = getArrayBytes32(Encoder.getKey("userToTickers", _owner))[i];
                 counter ++;
             }
         }
        return tempList;
    }

    /**
     * @notice Returns the owner and timestamp for a given ticker
     * @param _ticker is the ticker symbol
     * @return address
     * @return uint256
     * @return uint256
     * @return string
     * @return bool
     */
    function getTickerDetails(string _ticker) external view returns (address, uint256, uint256, string, bool) {
        string memory ticker = Util.upper(_ticker);
        if (getBool(Encoder.getKey("registeredTickers_status", ticker)) == true || getUint(Encoder.getKey("registeredTickers_expiryDate", ticker)) > now) {
            return
            (
                getAddress(Encoder.getKey("registeredTickers_owner", ticker)),
                getUint(Encoder.getKey("registeredTickers_registrationDate", ticker)),
                getUint(Encoder.getKey("registeredTickers_expiryDate", ticker)),
                getString(Encoder.getKey("registeredTickers_tokenName", ticker)),
                getBool(Encoder.getKey("registeredTickers_status", ticker))
            );
        } else
            return (address(0), uint256(0), uint256(0), "", false);
    }

    /////////////////////////////
    // Security Token Management
    /////////////////////////////

    /**
     * @notice Deploys an instance of a new Security Token and records it to the registry
     * @param _name is the name of the token
     * @param _ticker is the ticker symbol of the security token
     * @param _tokenDetails is the off-chain details of the token
     * @param _divisible is whether or not the token is divisible
     */
    function generateSecurityToken(string _name, string _ticker, string _tokenDetails, bool _divisible) external whenNotPaused {
        require(bytes(_name).length > 0 && bytes(_ticker).length > 0, "Ticker length > 0");
        string memory ticker = Util.upper(_ticker);

        require(getBool(Encoder.getKey("registeredTickers_status", ticker)) != true, "Ticker already deployed");
        require(getAddress(Encoder.getKey("registeredTickers_owner", ticker)) == msg.sender, "Ticker and token should have same owner");
        require(getUint(Encoder.getKey("registeredTickers_expiryDate", ticker)) >= now, "Ticker should not have expired");

<<<<<<< HEAD
        // No need to update the _name - this is the token name, not the ticker name
        set(Encoder.getKey("registeredTickers_status", ticker), true);
=======
        set(Encoder.getKey("registeredTickers_status", _ticker), true);
>>>>>>> 706a464c

        if (getUint(Encoder.getKey("stLaunchFee")) > 0)
            require(IERC20(getAddress(Encoder.getKey("polyToken"))).transferFrom(msg.sender, address(this), getUint(Encoder.getKey("stLaunchFee"))), "Sufficent allowance is not provided");

        address newSecurityTokenAddress = ISTFactory(getSTFactoryAddress()).deployToken(
            _name,
            ticker,
            18,
            _tokenDetails,
            msg.sender,
            _divisible,
            getAddress(Encoder.getKey("polymathRegistry"))
        );

        _storeSecurityTokenData(newSecurityTokenAddress, ticker, _tokenDetails, now);
        set(Encoder.getKey("tickerToSecurityToken", ticker), newSecurityTokenAddress);
        emit NewSecurityToken(ticker, _name, newSecurityTokenAddress, msg.sender, now, msg.sender, false);
    }

    /**
     * @notice Adds a new custom Security Token and saves it to the registry. (Token should follow the ISecurityToken interface)
     * @param _name is the name of the token
     * @param _ticker is the ticker symbol of the security token
     * @param _owner is the owner of the token
     * @param _securityToken is the address of the securityToken
     * @param _tokenDetails is the off-chain details of the token
     * @param _deployedAt is the timestamp at which the security token is deployed
     */
    function modifySecurityToken(string _name, string _ticker, address _owner, address _securityToken, string _tokenDetails, uint256 _deployedAt) external onlyOwner {
        require(bytes(_name).length > 0 && bytes(_ticker).length > 0, "String length > 0");
        require(bytes(_ticker).length <= 10, "Ticker length range (0,10]");
        require(_deployedAt != 0 && _owner != address(0), "0 value params not allowed");
        string memory ticker = Util.upper(_ticker);
        require(_securityToken != address(0), "ST address is 0x");
<<<<<<< HEAD
        // If ticker didn't previously exist, registration & expiry time will be set according to the now (current) time
=======
        // If ticker didn't previously exist, it will be created
>>>>>>> 706a464c
        _modifyTicker(_owner, ticker, _name, getUint(Encoder.getKey("registeredTickers_registrationDate", ticker)), getUint(Encoder.getKey("registeredTickers_expiryDate", ticker)), true);
        set(Encoder.getKey("tickerToSecurityToken", ticker), _securityToken);
        _storeSecurityTokenData(_securityToken, ticker, _tokenDetails, _deployedAt);
        emit NewSecurityToken(ticker, _name, _securityToken, _owner, _deployedAt, msg.sender, true);
    }

    /**
     * @notice Internal - Stores the security token details
     */
    function _storeSecurityTokenData(address _securityToken, string _ticker, string _tokenDetails, uint256 _deployedAt) internal {
        set(Encoder.getKey("securityTokens_ticker", _securityToken), _ticker);
        set(Encoder.getKey("securityTokens_tokenDetails", _securityToken), _tokenDetails);
        set(Encoder.getKey("securityTokens_deployedAt", _securityToken), _deployedAt);
    }

    /**
    * @notice Checks that Security Token is registered
    * @param _securityToken is the address of the security token
    * @return bool
    */
    function isSecurityToken(address _securityToken) external view returns (bool) {
        return (keccak256(bytes(getString(Encoder.getKey("securityTokens_ticker", _securityToken)))) != keccak256(""));
    }

    /**
     * @notice Returns the security token address by ticker symbol
     * @param _ticker is the ticker of the security token
     * @return address
     */
    function getSecurityTokenAddress(string _ticker) public view returns (address) {
        string memory __ticker = Util.upper(_ticker);
        return getAddress(Encoder.getKey("tickerToSecurityToken", __ticker));
    }

     /**
     * @notice Returns the security token data by address
     * @param _securityToken is the address of the security token.
     * @return string is the ticker of the security Token.
     * @return address is the issuer of the security Token.
     * @return string is the details of the security token.
     * @return uint256 is the timestamp at which security Token was deployed.
     */
    function getSecurityTokenData(address _securityToken) external view returns (string, address, string, uint256) {
        return (
            getString(Encoder.getKey("securityTokens_ticker", _securityToken)),
            IOwner(_securityToken).owner(),
            getString(Encoder.getKey("securityTokens_tokenDetails", _securityToken)),
            getUint(Encoder.getKey("securityTokens_deployedAt", _securityToken))
        );
    }

    /////////////////////////////
    // Ownership, lifecycle & Utility
    /////////////////////////////

    /**
     * @dev Throws if called by any account other than the owner.
     */
    modifier onlyOwner() {
        require(msg.sender == getAddress(Encoder.getKey("owner")));
        _;
    }

    /**
     * @notice Modifier to make a function callable only when the contract is not paused.
     */
    modifier whenNotPaused() {
        require(!getBool(Encoder.getKey("paused")), "Already paused");
        _;
    }

    /**
     * @notice Modifier to make a function callable only when the contract is paused.
     */
    modifier whenPaused() {
        require(getBool(Encoder.getKey("paused")), "Should not be paused");
        _;
    }

    /**
    * @dev Allows the current owner to transfer control of the contract to a newOwner.
    * @param _newOwner The address to transfer ownership to.
    */
    function transferOwnership(address _newOwner) external onlyOwner {
        require(_newOwner != address(0));
        emit OwnershipTransferred(getAddress(Encoder.getKey("owner")), _newOwner);
        set(Encoder.getKey("owner"), _newOwner);
    }

    /**
    * @notice called by the owner to pause, triggers stopped state
    */
    function pause() external whenNotPaused onlyOwner {
        set(Encoder.getKey("paused"), true);
        emit Pause(now);
    }

    /**
    * @notice called by the owner to unpause, returns to normal state
    */
    function unpause() external whenPaused onlyOwner {
        set(Encoder.getKey("paused"), false);
        emit Unpause(now);
    }

    /**
    * @notice Sets the ticker registration fee in POLY tokens. Only Polymath.
    * @param _tickerRegFee is the registration fee in POLY tokens (base 18 decimals)
    */
   function changeTickerRegistrationFee(uint256 _tickerRegFee) external onlyOwner {
       require(getUint(Encoder.getKey('tickerRegFee')) != _tickerRegFee);
       emit ChangeTickerRegistrationFee(getUint(Encoder.getKey('tickerRegFee')), _tickerRegFee);
       set(Encoder.getKey('tickerRegFee'), _tickerRegFee);
   }

   /**
    * @notice Sets the ticker registration fee in POLY tokens. Only Polymath.
    * @param _stLaunchFee is the registration fee in POLY tokens (base 18 decimals)
    */
   function changeSecurityLaunchFee(uint256 _stLaunchFee) external onlyOwner {
       require(getUint(Encoder.getKey("stLaunchFee")) != _stLaunchFee);
       emit ChangeSecurityLaunchFee(getUint(Encoder.getKey("stLaunchFee")), _stLaunchFee);
       set(Encoder.getKey("stLaunchFee"), _stLaunchFee);
   }

    /**
    * @notice Reclaims all ERC20Basic compatible tokens
    * @param _tokenContract is the address of the token contract
    */
    function reclaimERC20(address _tokenContract) external onlyOwner {
        require(_tokenContract != address(0));
        IERC20 token = IERC20(_tokenContract);
        uint256 balance = token.balanceOf(address(this));
        require(token.transfer(getAddress(Encoder.getKey("owner")), balance));
    }

    /**
    * @notice Changes the protocol version and the SecurityToken contract
    * @notice Used only by Polymath to upgrade the SecurityToken contract and add more functionalities to future versions
    * @notice Changing versions does not affect existing tokens.
<<<<<<< HEAD
    * @param _STFactoryAddress Address of the proxy.
    * @param _major Major version of the proxy.
    * @param _minor Minor version of the proxy.
    * @param _patch Patch version of the proxy
=======
    * @param _STFactoryAddress is the address of the proxy.
    * @param _version is the new version of the proxy which is used to deploy the security token.
>>>>>>> 706a464c
    */
    function setProtocolVersion(address _STFactoryAddress, uint8 _major, uint8 _minor, uint8 _patch) external onlyOwner {
        _setProtocolVersion(_STFactoryAddress, _major, _minor, _patch);
    }

    /**
    * @notice Internal - Changes the protocol version and the SecurityToken contract
    */
    function _setProtocolVersion(address _STFactoryAddress, uint8 _major, uint8 _minor, uint8 _patch) internal {
        uint8[] memory _version = new uint8[](3);
        _version[0] = _major;
        _version[1] = _minor;
        _version[2] = _patch;
        uint24 _packedVersion = VersionUtils.pack(_major, _minor, _patch);
        require(VersionUtils.isValidVersion(getProtocolVersion(), _version),"In-valid version");
        set(Encoder.getKey("latestVersion"), uint256(_packedVersion));
        set(Encoder.getKey("protocolVersionST", getUint(Encoder.getKey("latestVersion"))), _STFactoryAddress);
    }

    /**
     * @notice Returns the current STFactory Address
     */
    function getSTFactoryAddress() public view returns(address) {
        return getAddress(Encoder.getKey("protocolVersionST", getUint(Encoder.getKey("latestVersion"))));
    }

    /**
     * @notice get Protocol version
     */
    function getProtocolVersion() public view returns(uint8[]) {
        return VersionUtils.unpack(uint24(getUint(Encoder.getKey("latestVersion"))));
    }

    /**
     * @notice Changes the PolyToken address. Only Polymath.
     * @param _newAddress is the address of the polytoken.
     */
    function updatePolyTokenAddress(address _newAddress) external onlyOwner {
        require(_newAddress != address(0));
        set(Encoder.getKey("polyToken"), _newAddress);
    }


}<|MERGE_RESOLUTION|>--- conflicted
+++ resolved
@@ -64,39 +64,21 @@
      // Emit when network becomes unpaused
     event Unpause(uint256 _timestamp);
     // Emit when the ticker is removed from the registry
-<<<<<<< HEAD
     event TickerRemoved(string _ticker, uint256 _removedAt, address _removedBy);
-    // Emit when the token ticker expiry get changed
+    // Emit when the token ticker expiry is changed
     event ChangeExpiryLimit(uint256 _oldExpiry, uint256 _newExpiry);
-=======
-    event LogTickerRemoved(string _ticker, uint256 _removedAt, address _removedBy);
-    // Emit when the token ticker expiry is changed
-    event LogChangeExpiryLimit(uint256 _oldExpiry, uint256 _newExpiry);
->>>>>>> 706a464c
      // Emit when changeSecurityLaunchFee is called
     event ChangeSecurityLaunchFee(uint256 _oldFee, uint256 _newFee);
     // Emit when changeTickerRegistrationFee is called
-<<<<<<< HEAD
     event ChangeTickerRegistrationFee(uint256 _oldFee, uint256 _newFee);
-    // Emit when ownership get transferred
-    event OwnershipTransferred(address indexed previousOwner, address indexed newOwner);
-    // Emit when ownership of the ticker get changed
-    event ChangeTickerOwnership(string _ticker, address indexed _oldOwner, address indexed _newOwner);
-    // Emit when a ticker details get modified
-    event ModifyTickerDetails(address _owner, string _ticker, string _name, uint256 _registrationDate, uint256 _expiryDate, bool _status);
-    // Emit at the time of launching of new security token
-    event NewSecurityToken(
-=======
-    event LogChangeTickerRegistrationFee(uint256 _oldFee, uint256 _newFee);
     // Emit when ownership gets transferred
     event OwnershipTransferred(address indexed previousOwner, address indexed newOwner);
     // Emit when ownership of the ticker gets changed
-    event LogChangeTickerOwnership(string _ticker, address indexed _oldOwner, address indexed _newOwner);
+    event ChangeTickerOwnership(string _ticker, address indexed _oldOwner, address indexed _newOwner);
     // Emit when a ticker details is modified
-    event LogModifyTickerDetails(address _owner, string _ticker, string _name, uint256 _registrationDate, uint256 _expiryDate, bool _status);
+    event ModifyTickerDetails(address _owner, string _ticker, string _name, uint256 _registrationDate, uint256 _expiryDate, bool _status);
     // Emit at the time of launching a new security token
-    event LogNewSecurityToken(
->>>>>>> 706a464c
+    event NewSecurityToken(
         string _ticker,
         string _name,
         address indexed _securityTokenAddress,
@@ -105,13 +87,8 @@
         address _registrant,
         bool _fromAdmin
     );
-<<<<<<< HEAD
-    // Emit after the ticker registration
+    // Emit after ticker registration
     event RegisterTicker(
-=======
-    // Emit after ticker registration
-    event LogRegisterTicker(
->>>>>>> 706a464c
         address indexed _owner,
         string _ticker,
         string _name,
@@ -393,12 +370,7 @@
         require(getAddress(Encoder.getKey("registeredTickers_owner", ticker)) == msg.sender, "Ticker and token should have same owner");
         require(getUint(Encoder.getKey("registeredTickers_expiryDate", ticker)) >= now, "Ticker should not have expired");
 
-<<<<<<< HEAD
-        // No need to update the _name - this is the token name, not the ticker name
         set(Encoder.getKey("registeredTickers_status", ticker), true);
-=======
-        set(Encoder.getKey("registeredTickers_status", _ticker), true);
->>>>>>> 706a464c
 
         if (getUint(Encoder.getKey("stLaunchFee")) > 0)
             require(IERC20(getAddress(Encoder.getKey("polyToken"))).transferFrom(msg.sender, address(this), getUint(Encoder.getKey("stLaunchFee"))), "Sufficent allowance is not provided");
@@ -433,11 +405,7 @@
         require(_deployedAt != 0 && _owner != address(0), "0 value params not allowed");
         string memory ticker = Util.upper(_ticker);
         require(_securityToken != address(0), "ST address is 0x");
-<<<<<<< HEAD
-        // If ticker didn't previously exist, registration & expiry time will be set according to the now (current) time
-=======
         // If ticker didn't previously exist, it will be created
->>>>>>> 706a464c
         _modifyTicker(_owner, ticker, _name, getUint(Encoder.getKey("registeredTickers_registrationDate", ticker)), getUint(Encoder.getKey("registeredTickers_expiryDate", ticker)), true);
         set(Encoder.getKey("tickerToSecurityToken", ticker), _securityToken);
         _storeSecurityTokenData(_securityToken, ticker, _tokenDetails, _deployedAt);
@@ -578,15 +546,10 @@
     * @notice Changes the protocol version and the SecurityToken contract
     * @notice Used only by Polymath to upgrade the SecurityToken contract and add more functionalities to future versions
     * @notice Changing versions does not affect existing tokens.
-<<<<<<< HEAD
-    * @param _STFactoryAddress Address of the proxy.
+    * @param _STFactoryAddress is the address of the proxy.
     * @param _major Major version of the proxy.
     * @param _minor Minor version of the proxy.
     * @param _patch Patch version of the proxy
-=======
-    * @param _STFactoryAddress is the address of the proxy.
-    * @param _version is the new version of the proxy which is used to deploy the security token.
->>>>>>> 706a464c
     */
     function setProtocolVersion(address _STFactoryAddress, uint8 _major, uint8 _minor, uint8 _patch) external onlyOwner {
         _setProtocolVersion(_STFactoryAddress, _major, _minor, _patch);
