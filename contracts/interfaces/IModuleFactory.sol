pragma solidity ^0.4.24;

/**
 * @title Interface that any module factory contract should implement
 */
interface IModuleFactory {

    event LogChangeFactorySetupFee(uint256 _oldSetupcost, uint256 _newSetupCost, address _moduleFactory);
    event LogChangeFactoryUsageFee(uint256 _oldUsageCost, uint256 _newUsageCost, address _moduleFactory);
    event LogChangeFactorySubscriptionFee(uint256 _oldSubscriptionCost, uint256 _newMonthlySubscriptionCost, address _moduleFactory);
    event LogGenerateModuleFromFactory(
        address _module,
        bytes32 indexed _moduleName,
        address indexed _moduleFactory,
        address _creator,
        uint256 _setupCost,
        uint256 _timestamp
    );

    //Should create an instance of the Module, or throw
    function deploy(bytes _data) external returns(address);

    /**
     * @notice Type of the Module factory
     */
    function getType() external view returns(uint8);

    /**
     * @notice Get the name of the Module
     */
    function getName() external view returns(bytes32);

    /**
     * @notice Get the description of the Module
     */
    function getDescription() external view returns(string);

    /**
     * @notice Get the title of the Module
     */
    function getTitle() external view returns(string);

    /**
     * @notice Get the version of the Module
     */
    function getVersion() public view returns(string);

    /**
     * @notice Get the Instructions that helped to used the module
     */
    function getInstructions() external view returns (string);

    /**
     * @notice Get the tags related to the module factory
     */
<<<<<<< HEAD
    function getTags() public view returns (bytes32[]);

    //Pull function sig from _data
    function _getSig(bytes _data) internal pure returns (bytes4 sig) {
        uint len = _data.length < 4 ? _data.length : 4;
        for (uint i = 0; i < len; i++) {
            sig = bytes4(uint(sig) + uint(_data[i]) * (2 ** (8 * (len - 1 - i))));
        }
    }
=======
    function getTags() external view returns (bytes32[]);
>>>>>>> 5195e180

    /**
     * @notice used to change the fee of the setup cost
     * @param _newSetupCost new setup cost
     */
    function changeFactorySetupFee(uint256 _newSetupCost) external;

    /**
     * @notice used to change the fee of the usage cost
     * @param _newUsageCost new usage cost
     */
    function changeFactoryUsageFee(uint256 _newUsageCost) external;

    /**
     * @notice used to change the fee of the subscription cost
     * @param _newSubscriptionCost new subscription cost
     */
    function changeFactorySubscriptionFee(uint256 _newSubscriptionCost) external;

    /**
     * @notice Get the setup cost of the module
     */
    function getSetupCost() external view returns (uint256);

}<|MERGE_RESOLUTION|>--- conflicted
+++ resolved
@@ -53,19 +53,7 @@
     /**
      * @notice Get the tags related to the module factory
      */
-<<<<<<< HEAD
-    function getTags() public view returns (bytes32[]);
-
-    //Pull function sig from _data
-    function _getSig(bytes _data) internal pure returns (bytes4 sig) {
-        uint len = _data.length < 4 ? _data.length : 4;
-        for (uint i = 0; i < len; i++) {
-            sig = bytes4(uint(sig) + uint(_data[i]) * (2 ** (8 * (len - 1 - i))));
-        }
-    }
-=======
     function getTags() external view returns (bytes32[]);
->>>>>>> 5195e180
 
     /**
      * @notice used to change the fee of the setup cost
