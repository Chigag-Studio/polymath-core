pragma solidity ^0.4.24;

/**
 * @title Interface for the polymath security token registry contract
 */
<<<<<<< HEAD
interface ISecurityTokenRegistry {
=======
contract ISecurityTokenRegistry {

    bytes32 public protocolVersion = "0.0.1";
    mapping (bytes32 => address) public protocolVersionST;

    struct SecurityTokenData {
        string symbol;
        string tokenDetails;
    }

    mapping(address => SecurityTokenData) securityTokens;
    mapping(string => address) symbols;
>>>>>>> bcaade4c

    /**
     * @notice Creates a new Security Token and saves it to the registry
     * @param _name Name of the token
     * @param _symbol Ticker symbol of the security token
     * @param _tokenDetails off-chain details of the token
     */
    function generateSecurityToken(string _name, string _symbol, string _tokenDetails, bool _divisible) external;

    /**
     * @notice Add a new custom (Token should follow the ISecurityToken interface) Security Token and saves it to the registry
     * @param _name Name of the token
     * @param _symbol Ticker symbol of the security token
     * @param _owner Owner of the token
     * @param _securityToken Address of the securityToken
     * @param _tokenDetails off-chain details of the token
     * @param _swarmHash off-chain details about the issuer company
     */
    function addCustomSecurityToken(string _name, string _symbol, address _owner, address _securityToken, string _tokenDetails, bytes32 _swarmHash) external;

    /**
    * @notice Changes the protocol version and the SecurityToken contract
    * @notice Used only by Polymath to upgrade the SecurityToken contract and add more functionalities to future versions
    * @notice Changing versions does not affect existing tokens.
    */
    function setProtocolVersion(address _stVersionProxyAddress, bytes32 _version) external;

    /**
     * @notice Get security token address by ticker name
     * @param _symbol Symbol of the Scurity token
     * @return address _symbol
     */
    function getSecurityTokenAddress(string _symbol) external view returns (address);

     /**
     * @notice Get security token data by its address
     * @param _securityToken Address of the Scurity token
     * @return string, address, bytes32
     */
    function getSecurityTokenData(address _securityToken) external view returns (string, address, string);

    /**
    * @notice Check that Security Token is registered
    * @param _securityToken Address of the Scurity token
    * @return bool
    */
    function isSecurityToken(address _securityToken) external view returns (bool);

    /**
     * @notice set the ticker registration fee in POLY tokens
     * @param _registrationFee registration fee in POLY tokens (base 18 decimals)
     */
    function changePolyRegistrationFee(uint256 _registrationFee) external;

    /**
     * @notice Change address of oracle for currency pair
     * @param _currency Symbol of currency
     * @param _denominatedCurrency Symbol of denominated currency
     * @param _oracle Address of IOracle
     */
    function changeOracle(bytes32 _currency, bytes32 _denominatedCurrency, address _oracle) external;

<<<<<<< HEAD
    /**
    * @notice Get oracle for currency pair
    * @param _currency Symbol of currency
    * @param _denominatedCurrency Symbol of denominated currency
    * @return address of IOracle
    */
    function getOracle(bytes32 _currency, bytes32 _denominatedCurrency) external view returns (address);
=======
>>>>>>> bcaade4c
}<|MERGE_RESOLUTION|>--- conflicted
+++ resolved
@@ -3,22 +3,7 @@
 /**
  * @title Interface for the polymath security token registry contract
  */
-<<<<<<< HEAD
 interface ISecurityTokenRegistry {
-=======
-contract ISecurityTokenRegistry {
-
-    bytes32 public protocolVersion = "0.0.1";
-    mapping (bytes32 => address) public protocolVersionST;
-
-    struct SecurityTokenData {
-        string symbol;
-        string tokenDetails;
-    }
-
-    mapping(address => SecurityTokenData) securityTokens;
-    mapping(string => address) symbols;
->>>>>>> bcaade4c
 
     /**
      * @notice Creates a new Security Token and saves it to the registry
@@ -73,22 +58,4 @@
      */
     function changePolyRegistrationFee(uint256 _registrationFee) external;
 
-    /**
-     * @notice Change address of oracle for currency pair
-     * @param _currency Symbol of currency
-     * @param _denominatedCurrency Symbol of denominated currency
-     * @param _oracle Address of IOracle
-     */
-    function changeOracle(bytes32 _currency, bytes32 _denominatedCurrency, address _oracle) external;
-
-<<<<<<< HEAD
-    /**
-    * @notice Get oracle for currency pair
-    * @param _currency Symbol of currency
-    * @param _denominatedCurrency Symbol of denominated currency
-    * @return address of IOracle
-    */
-    function getOracle(bytes32 _currency, bytes32 _denominatedCurrency) external view returns (address);
-=======
->>>>>>> bcaade4c
 }