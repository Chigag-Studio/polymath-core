--- conflicted
+++ resolved
@@ -17,11 +17,7 @@
     * @notice Returns the owner and timestamp for a given symbol
     * @param _symbol symbol
     */
-<<<<<<< HEAD
     function getDetails(string _symbol) public view returns (address, uint256, uint256, string, bytes32, bool);
-=======
-    function getDetails(string _symbol) external view returns (address, uint256, string, bytes32, bool);
->>>>>>> ab9e3f2c
 
     /**
      * @notice Check the symbol is reserved or not
