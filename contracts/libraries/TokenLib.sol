--- conflicted
+++ resolved
@@ -149,7 +149,6 @@
         );
     }
 
-<<<<<<< HEAD
     /**
     * @notice keeps track of the number of non-zero token holders
     * @param _investorData Date releated to investor metrics
@@ -191,9 +190,4 @@
         _investorData.investors.length--;
     }
 
-
-
-
-=======
->>>>>>> 2952dc42
 }