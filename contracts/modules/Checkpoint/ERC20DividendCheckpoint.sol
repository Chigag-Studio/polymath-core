pragma solidity ^0.4.24;

import "./ICheckpoint.sol";
import "../../interfaces/ISecurityToken.sol";
import "openzeppelin-solidity/contracts/math/SafeMath.sol";
import "openzeppelin-solidity/contracts/math/Math.sol";
import "openzeppelin-solidity/contracts/token/ERC20/ERC20.sol";

/////////////////////
// Module permissions
/////////////////////
//                                        Owner       DISTRIBUTE
// pushDividendPaymentToAddresses           X               X
// pushDividendPayment                      X               X
// createDividend                           X
// createDividendWithCheckpoint             X
// reclaimDividend                          X

/**
 * @title Checkpoint module for issuing ERC20 dividends
 */
contract ERC20DividendCheckpoint is ICheckpoint {
    using SafeMath for uint256;

    bytes32 public constant DISTRIBUTE = "DISTRIBUTE";

    struct Dividend {
      uint256 checkpointId;
      uint256 created; // Time at which the dividend was created
      uint256 maturity; // Time after which dividend can be claimed - set to 0 to bypass
      uint256 expiry;  // Time until which dividend can be claimed - after this time any remaining amount can be withdrawn by issuer - set to very high value to bypass
      address token; // Address of ERC20 token that dividend is denominated in
      uint256 amount; // Dividend amount in base token amounts
      uint256 claimedAmount; // Amount of dividend claimed so far
      uint256 totalSupply; // Total supply at the associated checkpoint (avoids recalculating this)
      bool reclaimed;
      mapping (address => bool) claimed; // List of addresses which have claimed dividend
    }

    // List of all dividends
    Dividend[] public dividends;

    event ERC20DividendDeposited(address indexed _depositor, uint256 _checkpointId, uint256 _created, uint256 _maturity, uint256 _expiry, address _token, uint256 _amount, uint256 _totalSupply, uint256 _dividendIndex);
    event ERC20DividendClaimed(address indexed _payee, uint256 _dividendIndex, address _token, uint256 _amount);
    event ERC20DividendReclaimed(address indexed _claimer, uint256 _dividendIndex, address _token, uint256 _claimedAmount);

    modifier validDividendIndex(uint256 _dividendIndex) {
        require(_dividendIndex < dividends.length, "Incorrect dividend index");
        require(now >= dividends[_dividendIndex].maturity, "Dividend maturity is in the future");
        require(now < dividends[_dividendIndex].expiry, "Dividend expiry is in the past");
        require(!dividends[_dividendIndex].reclaimed, "Dividend has been reclaimed by issuer");
        _;
    }

    /**
     * @notice Constructor
     * @param _securityToken Address of the security token
     * @param _polyAddress Address of the polytoken
     */
    constructor (address _securityToken, address _polyAddress) public
    IModule(_securityToken, _polyAddress)
    {
    }

    /**
    * @notice Init function i.e generalise function to maintain the structure of the module contract
    * @return bytes4
    */
<<<<<<< HEAD
    function getInitFunction() public pure returns(bytes4) {
=======
    function getInitFunction() public pure returns (bytes4) {
>>>>>>> 427b49c6
        return bytes4(0);
    }

    /**
     * @notice Creates a dividend and checkpoint for the dividend
     * @param _maturity Time from which dividend can be paid
     * @param _expiry Time until dividend can no longer be paid, and can be reclaimed by issuer
     * @param _token Address of ERC20 token in which dividend is to be denominated
     * @param _amount Amount of specified token for dividend
     */
    function createDividend(uint256 _maturity, uint256 _expiry, address _token, uint256 _amount) public onlyOwner {
        require(_expiry > _maturity);
        require(_expiry > now);
        require(_token != address(0));
        require(_amount > 0);
        require(ERC20(_token).transferFrom(msg.sender, address(this), _amount), "Unable to transfer tokens for dividend");
        uint256 dividendIndex = dividends.length;
        uint256 checkpointId = ISecurityToken(securityToken).createCheckpoint();
        uint256 currentSupply = ISecurityToken(securityToken).totalSupply();
        dividends.push(
          Dividend(
            checkpointId,
            now,
            _maturity,
            _expiry,
            _token,
            _amount,
            0,
            currentSupply,
            false
          )
        );
        emit ERC20DividendDeposited(msg.sender, checkpointId, now, _maturity, _expiry, _token, _amount, currentSupply, dividendIndex);
    }

    /**
     * @notice Creates a dividend with a provided checkpoint
     * @param _maturity Time from which dividend can be paid
     * @param _expiry Time until dividend can no longer be paid, and can be reclaimed by issuer
     * @param _token Address of ERC20 token in which dividend is to be denominated
     * @param _amount Amount of specified token for dividend
     * @param _checkpointId Checkpoint id from which to create dividends
     */
    function createDividendWithCheckpoint(uint256 _maturity, uint256 _expiry, address _token, uint256 _amount, uint256 _checkpointId) payable public onlyOwner {
        require(_expiry > _maturity);
        require(_expiry > now);
        require(_checkpointId <= ISecurityToken(securityToken).currentCheckpointId());
        uint256 dividendIndex = dividends.length;
        uint256 currentSupply = ISecurityToken(securityToken).totalSupplyAt(_checkpointId);
        require(ERC20(_token).transferFrom(msg.sender, address(this), _amount), "Unable to transfer tokens for dividend");
        dividends.push(
          Dividend(
            _checkpointId,
            now,
            _maturity,
            _expiry,
            _token,
            _amount,
            0,
            currentSupply,
            false
          )
        );
        emit ERC20DividendDeposited(msg.sender, _checkpointId, now, _maturity, _expiry, _token, _amount, currentSupply, dividendIndex);
    }

    /**
     * @notice Issuer can push dividends to provided addresses
     * @param _dividendIndex Dividend to push
     * @param _payees Addresses to which to push the dividend
     */
    function pushDividendPaymentToAddresses(uint256 _dividendIndex, address[] _payees) public withPerm(DISTRIBUTE) validDividendIndex(_dividendIndex) {
        Dividend storage dividend = dividends[_dividendIndex];
        for (uint256 i = 0; i < _payees.length; i++) {
            if (!dividend.claimed[_payees[i]]) {
                _payDividend(_payees[i], dividend, _dividendIndex);
            }
        }
    }

    /**
     * @notice Issuer can push dividends using the investor list from the security token
     * @param _dividendIndex Dividend to push
     * @param _start Index in investor list at which to start pushing dividends
     * @param _iterations Number of addresses to push dividends for
     */
    function pushDividendPayment(uint256 _dividendIndex, uint256 _start, uint256 _iterations) public withPerm(DISTRIBUTE) validDividendIndex(_dividendIndex) {
        Dividend storage dividend = dividends[_dividendIndex];
        uint256 numberInvestors = ISecurityToken(securityToken).getInvestorsLength();
        for (uint256 i = _start; i < Math.min256(numberInvestors, _start.add(_iterations)); i++) {
            address payee = ISecurityToken(securityToken).investors(i);
            if (!dividend.claimed[payee]) {
                _payDividend(payee, dividend, _dividendIndex);
            }
        }
    }

    /**
     * @notice Investors can pull their own dividends
     * @param _dividendIndex Dividend to pull
     */
    function pullDividendPayment(uint256 _dividendIndex) public validDividendIndex(_dividendIndex)
    {
        Dividend storage dividend = dividends[_dividendIndex];
        require(!dividend.claimed[msg.sender], "Dividend already reclaimed");
        _payDividend(msg.sender, dividend, _dividendIndex);
    }

    /**
     * @notice Internal function for paying dividends
     * @param _payee address of investor
     * @param _dividend storage with previously issued dividends
     * @param _dividendIndex Dividend to pay
     */
    function _payDividend(address _payee, Dividend storage _dividend, uint256 _dividendIndex) internal {
        uint256 claim = calculateDividend(_dividendIndex, _payee);
        _dividend.claimed[_payee] = true;
        _dividend.claimedAmount = claim.add(_dividend.claimedAmount);
        if (claim > 0) {
            require(ERC20(_dividend.token).transfer(_payee, claim), "Unable to transfer tokens");
            emit ERC20DividendClaimed(_payee, _dividendIndex, _dividend.token, claim);
        }
    }

    /**
     * @notice Issuer can reclaim remaining unclaimed dividend amounts, for expired dividends
     * @param _dividendIndex Dividend to reclaim
     */
    function reclaimDividend(uint256 _dividendIndex) public onlyOwner {
        require(_dividendIndex < dividends.length, "Incorrect dividend index");
        require(now >= dividends[_dividendIndex].expiry, "Dividend expiry is in the future");
        require(!dividends[_dividendIndex].reclaimed, "Dividend already claimed");
        dividends[_dividendIndex].reclaimed = true;
        Dividend storage dividend = dividends[_dividendIndex];
        uint256 remainingAmount = dividend.amount.sub(dividend.claimedAmount);
        require(ERC20(dividend.token).transfer(msg.sender, remainingAmount), "Unable to transfer tokens");
        emit ERC20DividendReclaimed(msg.sender, _dividendIndex, dividend.token, remainingAmount);
    }

    /**
     * @notice Calculate amount of dividends claimable
     * @param _dividendIndex Dividend to calculate
     * @param _payee Affected investor address
     * @return unit256
     */
    function calculateDividend(uint256 _dividendIndex, address _payee) public view returns(uint256) {
        Dividend storage dividend = dividends[_dividendIndex];
        if (dividend.claimed[_payee]) {
            return 0;
        }
        uint256 balance = ISecurityToken(securityToken).balanceOfAt(_payee, dividends[_dividendIndex].checkpointId);
        return balance.mul(dividends[_dividendIndex].amount).div(dividends[_dividendIndex].totalSupply);
    }

    /**
     * @notice Get the index according to the checkpoint id
     * @param _checkpointId Checkpoint id to query
     * @return uint256
     */
    function getDividendIndex(uint256 _checkpointId) public view returns(uint256[]) {
        uint256 counter = 0;
        for(uint256 i = 0; i < dividends.length; i++) {
            if (dividends[i].checkpointId == _checkpointId) {
                counter++;
            }
        }

       uint256[] memory index = new uint256[](counter);
       counter = 0;
       for(uint256 j = 0; j < dividends.length; j++) {
           if (dividends[j].checkpointId == _checkpointId) {
               index[counter] = j;
               counter++;
           }
       }
       return index;
    }

    /**
     * @notice Return the permissions flag that are associated with STO
     * @return bytes32 array
     */
    function getPermissions() public view returns(bytes32[]) {
        bytes32[] memory allPermissions = new bytes32[](1);
        allPermissions[0] = DISTRIBUTE;
        return allPermissions;
    }

}<|MERGE_RESOLUTION|>--- conflicted
+++ resolved
@@ -66,11 +66,7 @@
     * @notice Init function i.e generalise function to maintain the structure of the module contract
     * @return bytes4
     */
-<<<<<<< HEAD
-    function getInitFunction() public pure returns(bytes4) {
-=======
     function getInitFunction() public pure returns (bytes4) {
->>>>>>> 427b49c6
         return bytes4(0);
     }
 
