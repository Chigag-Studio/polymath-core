pragma solidity ^0.4.24;

import "./IPermissionManager.sol";
import "../Module.sol";

/**
 * @title Permission Manager module for core permissioning functionality
 */
contract GeneralPermissionManager is IPermissionManager, Module {

    // Mapping used to hold the permissions on the modules provided to delegate, delegate add => modules add => permission uint8 => bool 
    mapping (address => mapping (address => mapping (bytes32 => bool))) public perms;
    // Mapping hold the delagate details
    mapping (address => bytes32) public delegateDetails;
    // Array to track all delegates
    address[] public allDelegates;


    // Permission flag
    bytes32 public constant CHANGE_PERMISSION = "CHANGE_PERMISSION";

    /// Event emitted after any permission get changed for the delegate
    event ChangePermission(address _delegate, address _module, bytes32 _perm, bool _valid, uint256 _timestamp);
    /// Use to notify when delegate is added in permission manager contract
    event LogAddDelegate(address _delegate, bytes32 _details, uint256 _timestamp);
<<<<<<< HEAD

=======
>>>>>>> 34c8c19c

    /// @notice constructor
    constructor (address _securityToken, address _polyAddress) public
    Module(_securityToken, _polyAddress)
    {
    }

    /**
    * @notice Init function i.e generalise function to maintain the structure of the module contract
    * @return bytes4
    */
    function getInitFunction() public pure returns (bytes4) {
        return bytes4(0);
    }

    /**
    * @notice Use to check the permission on delegate corresponds to module contract address
    * @param _delegate Ethereum address of the delegate
    * @param _module Ethereum contract address of the module
    * @param _perm Permission flag
    * @return bool
    */
    function checkPermission(address _delegate, address _module, bytes32 _perm) external view returns(bool) {
        if (delegateDetails[_delegate] != bytes32(0)) {
            return perms[_module][_delegate][_perm];
        }else
            return false;
    }

    /**
    * @notice Use to add a delegate
    * @param _delegate Ethereum address of the delegate
    * @param _details Details about the delegate i.e `Belongs to financial firm`
    */
    function addDelegate(address _delegate, bytes32 _details) public withPerm(CHANGE_PERMISSION) {
        require(_details != bytes32(0), "Delegate details not set");
        delegateDetails[_delegate] = _details;
<<<<<<< HEAD
        allDelegates.push(_delegate);
=======
>>>>>>> 34c8c19c
        emit LogAddDelegate(_delegate, _details, now);
    }

    /**
    * @notice Use to provide/change the permission to the delegate corresponds to the module contract
    * @param _delegate Ethereum address of the delegate
    * @param _module Ethereum contract address of the module
    * @param _perm Permission flag
    * @param _valid Bool flag use to switch on/off the permission
    * @return bool
    */
    function changePermission(
        address _delegate,
        address _module,
        bytes32 _perm,
        bool _valid
    )
    external
    withPerm(CHANGE_PERMISSION)
    returns(bool)
    {
        require(delegateDetails[_delegate] != bytes32(0), "Delegate details not set");
        perms[_module][_delegate][_perm] = _valid;
        emit ChangePermission(_delegate, _module, _perm, _valid, now);
        return true;
    }

    /**
    * @notice Use to get the Permission flag related the `this` contract
    * @return Array of permission flags
    */
    function getPermissions() public view returns(bytes32[]) {
        bytes32[] memory allPermissions = new bytes32[](1);
        allPermissions[0] = CHANGE_PERMISSION;
        return allPermissions;
    }

    /**
    * @notice use to get all delegates
    * @return address[]
    */
    function getAllDelegates() public view returns(address[]) {
        return allDelegates;
    }

    /**
    * @notice use to check if an address is a delegate or not
    * @param _potentialDelegate the address of potential delegate
    * @return bool
    */
    function isDelegate(address _potentialDelegate) public view returns(bool) {

        require(_potentialDelegate != address(0));

        if (delegateDetails[_potentialDelegate] != bytes32(0)) {
            return true;
        }else{
            return false;
        }
    }

    /**
    * @notice Use to change one or more permissions for a single delegate at once
    * @param _delegate Ethereum address of the delegate
    * @param _multiModules Multiple module matching the multiperms, needs to be same length
    * @param _multiPerms Multiple permission flag needs to be changed
    * @return nothing
    */
    function changePermissionBulk(
        address _delegate,
        address[] _multiModules,
        bytes32[] _multiPerms
    )
    external
    withPerm(CHANGE_PERMISSION)
    {
        require(delegateDetails[_delegate] != bytes32(0), "Delegate details not set");
        require(_multiModules.length != 0 && _multiPerms.length !=0);
        
        for(uint8 i=0;i<_multiPerms.length;i++){
            bool _currentPerm = !perms[_multiModules[i]][_delegate][_multiPerms[i]];
            perms[_multiModules[i]][_delegate][_multiPerms[i]] = _currentPerm;
            emit ChangePermission(_delegate, _multiModules[i], _multiPerms[i], _currentPerm, now);
        }
    }

    /**
    * @notice use to return all delegates with a given permission and module
    * @param _module Ethereum contract address of the module
    * @param _perm Permission flag
    * @return address[]
    */

    address[] allDelegatesWithPerm;

    function getAllDelegatesWithPerm(address _module, bytes32 _perm) public returns(address[]) {

        require(_module != address(0) && _perm != bytes32(0));

        for(uint8 i=0;i<allDelegates.length;i++){
            if (perms[_module][allDelegates[i]][_perm]){
                allDelegatesWithPerm.push(allDelegates[i]);
            } else {}
        }

        return allDelegatesWithPerm;
    }

    /**
    * @notice use to return all permission of a signle or multiple module
    * @param _delegate Ethereum address of the delegate
    * @param _tokenAddress Ethereum address of the security token
    * @param _types uint8[] of types
    * @return address[] the address array of Modules this delegate has permission
    * @return bytes32[] the permission array of the corresponding Modules
    */

    address[] _allModules;
    bytes32[] _allPerms;

    function getAllModulesAndPerms(address _delegate, uint8[] _types, address _tokenAddress) public returns(address[], bytes32[]) {

        require(delegateDetails[_delegate] != bytes32(0), "Delegate details not set");
        require(_tokenAddress!= address(0) && _types.length !=0);
        
        // loop through _types and get their modules from securityToken->getModulesByType
        for(uint8 i=0; i<_types.length; i++){
            address[] memory _currentTypeModules = ISecurityToken(_tokenAddress).getModulesByType(_types[i]);
          
            // loop through each modules to get their perms from iModule->getPermissions
            for(uint8 a=0; a<_currentTypeModules.length; a++){
                bytes32[] memory _allModulePerms = IModule(_currentTypeModules[a]).getPermissions();

                // loop through each perm, if it is true, push results into arrays
                for (uint8 b=0; b<_allModulePerms.length; b++){
                    if(perms[_currentTypeModules[a]][_delegate][_allModulePerms[b]]){
                        _allModules.push(_currentTypeModules[a]);
                        _allPerms.push(_allModulePerms[b]);
                    }
                }
            }
        }

        return(_allModules, _allPerms);
    }



}<|MERGE_RESOLUTION|>--- conflicted
+++ resolved
@@ -23,10 +23,7 @@
     event ChangePermission(address _delegate, address _module, bytes32 _perm, bool _valid, uint256 _timestamp);
     /// Use to notify when delegate is added in permission manager contract
     event LogAddDelegate(address _delegate, bytes32 _details, uint256 _timestamp);
-<<<<<<< HEAD
-
-=======
->>>>>>> 34c8c19c
+
 
     /// @notice constructor
     constructor (address _securityToken, address _polyAddress) public
@@ -64,10 +61,6 @@
     function addDelegate(address _delegate, bytes32 _details) public withPerm(CHANGE_PERMISSION) {
         require(_details != bytes32(0), "Delegate details not set");
         delegateDetails[_delegate] = _details;
-<<<<<<< HEAD
-        allDelegates.push(_delegate);
-=======
->>>>>>> 34c8c19c
         emit LogAddDelegate(_delegate, _details, now);
     }
 
