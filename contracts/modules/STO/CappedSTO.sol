--- conflicted
+++ resolved
@@ -1,7 +1,7 @@
 pragma solidity ^0.4.24;
 
 import "./ISTO.sol";
-import "../../interfaces/IST20.sol";
+import "../../interfaces/ISecurityToken.sol";
 import "openzeppelin-solidity/contracts/ReentrancyGuard.sol";
 import "openzeppelin-solidity/contracts/math/SafeMath.sol";
 
@@ -11,15 +11,8 @@
 contract CappedSTO is ISTO, ReentrancyGuard {
     using SafeMath for uint256;
 
-<<<<<<< HEAD
-=======
     // Determine whether users can invest on behalf of a beneficiary
     bool public allowBeneficialInvestments = false;
-
-    // Address where funds are collected and tokens are issued to
-    address public wallet;
-
->>>>>>> 8ea99cf9
     // How many token units a buyer gets per wei / base unit of POLY
     uint256 public rate;
     //How many tokens this STO will be allowed to sell to investors
@@ -39,7 +32,7 @@
     event SetAllowBeneficialInvestments(bool _allowed);
 
     constructor (address _securityToken, address _polyAddress) public
-    IModule(_securityToken, _polyAddress)
+    Module(_securityToken, _polyAddress)
     {
     }
 
@@ -249,7 +242,7 @@
     * @param _tokenAmount Number of tokens to be emitted
     */
     function _deliverTokens(address _beneficiary, uint256 _tokenAmount) internal {
-        require(IST20(securityToken).mint(_beneficiary, _tokenAmount), "Error in minting the tokens");
+        require(ISecurityToken(securityToken).mint(_beneficiary, _tokenAmount), "Error in minting the tokens");
     }
 
     /**
