--- conflicted
+++ resolved
@@ -114,13 +114,13 @@
     ///////////////
 
     modifier validETH {
-        require(getOracle(bytes32("ETH"), bytes32("USD")) != address(0), "Invalid ETHUSD Oracle");
+        require(_getOracle(bytes32("ETH"), bytes32("USD")) != address(0), "Invalid ETHUSD Oracle");
         require(fundRaiseType[uint8(FundRaiseType.ETH)]);
         _;
     }
 
     modifier validPOLY {
-        require(getOracle(bytes32("POLY"), bytes32("USD")) != address(0), "Invalid ETHUSD Oracle");
+        require(_getOracle(bytes32("POLY"), bytes32("USD")) != address(0), "Invalid ETHUSD Oracle");
         require(fundRaiseType[uint8(FundRaiseType.POLY)]);
         _;
     }
@@ -321,7 +321,7 @@
       * @param _beneficiary Address where security tokens will be sent
       */
     function buyWithETH(address _beneficiary) public payable validETH {
-        uint256 rate = IOracle(getOracle(bytes32("ETH"), bytes32("USD"))).getPrice();
+        uint256 rate = IOracle(_getOracle(bytes32("ETH"), bytes32("USD"))).getPrice();
         (uint256 spentUSD, uint256 spentValue) = _buyTokens(_beneficiary, msg.value, rate, false);
         // Modify storage
         investorInvestedETH[_beneficiary] = investorInvestedETH[_beneficiary].add(spentValue);
@@ -339,7 +339,7 @@
       * @param _investedPOLY Amount of POLY invested
       */
     function buyWithPOLY(address _beneficiary, uint256 _investedPOLY) public validPOLY {
-        uint256 rate = IOracle(getOracle(bytes32("POLY"), bytes32("USD"))).getPrice();
+        uint256 rate = IOracle(_getOracle(bytes32("POLY"), bytes32("USD"))).getPrice();
         (uint256 spentUSD, uint256 spentValue) = _buyTokens(_beneficiary, _investedPOLY, rate, true);
         // Modify storage
         investorInvestedPOLY[_beneficiary] = investorInvestedPOLY[_beneficiary].add(spentValue);
@@ -359,12 +359,8 @@
         require(isOpen(), "STO is not open");
         require(_investmentValue > 0, "No funds were sent to buy tokens");
 
-<<<<<<< HEAD
         uint256 investedUSD = _decimalMul(_rate, _investmentValue);
-=======
-        uint256 investedUSD = decimalMul(_rate, _investmentValue);
         uint256 originalUSD = investedUSD;
->>>>>>> 5195e180
 
         // Check for minimum investment
         require(investedUSD.add(investorInvestedUSD[_beneficiary]) >= minimumInvestmentUSD, "Total investment less than minimumInvestmentUSD");
@@ -399,16 +395,12 @@
         }
 
         // Calculate spent in base currency (ETH or POLY)
-<<<<<<< HEAD
-        uint256 spentValue = _decimalDiv(spentUSD, _rate);
-=======
         uint256 spentValue;
         if (spentUSD == 0) {
             spentValue = 0;
         } else {
-            spentValue = decimalMul(decimalDiv(spentUSD, originalUSD), _investmentValue);
-        }
->>>>>>> 5195e180
+            spentValue = _decimalMul(_decimalDiv(spentUSD, originalUSD), _investmentValue);
+        }
 
         // Return calculated amounts
         return (spentUSD, spentValue);
@@ -449,15 +441,11 @@
         uint256 spentUSD;
         uint256 purchasedTokens;
         if (maximumTokens > _tierRemaining) {
-<<<<<<< HEAD
             spentUSD = _decimalMul(_tierRemaining, _tierPrice);
-=======
-            spentUSD = decimalMul(_tierRemaining, _tierPrice);
             // In case of rounding issues, ensure that spentUSD is never more than investedUSD
             if (spentUSD > _investedUSD) {
                 spentUSD = _investedUSD;
             }
->>>>>>> 5195e180
             purchasedTokens = _tierRemaining;
         } else {
             spentUSD = _investedUSD;
@@ -495,13 +483,8 @@
      * @return uint256 Value in USD
      */
     function convertToUSD(bytes32 _currency, uint256 _amount) public view returns(uint256) {
-<<<<<<< HEAD
-        uint256 rate = IOracle(ISecurityTokenRegistry(RegistryUpdater(securityToken).securityTokenRegistry()).getOracle(_currency, bytes32("USD"))).getPrice();
+        uint256 rate = IOracle(_getOracle(_currency, bytes32("USD"))).getPrice();
         return _decimalMul(_amount, rate);
-=======
-        uint256 rate = IOracle(getOracle(_currency, bytes32("USD"))).getPrice();
-        return decimalMul(_amount, rate);
->>>>>>> 5195e180
     }
 
     /**
@@ -511,13 +494,8 @@
      * @return uint256 Value in ETH or POLY
      */
     function convertFromUSD(bytes32 _currency, uint256 _amount) public view returns(uint256) {
-<<<<<<< HEAD
-        uint256 rate = IOracle(ISecurityTokenRegistry(RegistryUpdater(securityToken).securityTokenRegistry()).getOracle(_currency, bytes32("USD"))).getPrice();
+        uint256 rate = IOracle(_getOracle(_currency, bytes32("USD"))).getPrice();
         return _decimalDiv(_amount, rate);
-=======
-        uint256 rate = IOracle(getOracle(_currency, bytes32("USD"))).getPrice();
-        return decimalDiv(_amount, rate);
->>>>>>> 5195e180
     }
 
     /**
@@ -652,7 +630,7 @@
         z = SafeMath.add(SafeMath.mul(x, DECIMALS), y / 2) / y;
     }
 
-    function getOracle(bytes32 _currency, bytes32 _denominatedCurrency) internal view returns (address) {
+    function _getOracle(bytes32 _currency, bytes32 _denominatedCurrency) internal view returns (address) {
         return PolymathRegistry(RegistryUpdater(securityToken).polymathRegistry()).getAddress(oracleKeys[_currency][_denominatedCurrency]);
     }
 
