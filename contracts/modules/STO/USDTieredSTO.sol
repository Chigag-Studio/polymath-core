pragma solidity ^0.4.24;

import "./ISTO.sol";
import "../../interfaces/IST20.sol";
import "../../interfaces/IOracle.sol";
import "../../interfaces/ISecurityTokenRegistry.sol";
import "openzeppelin-solidity/contracts/math/SafeMath.sol";

/**
 * @title STO module for standard capped crowdsale
 */
contract USDTieredSTO is ISTO {
    using SafeMath for uint256;

    // Address where ETH & POLY funds are delivered
    address public wallet;

    // Address of issuer reserve wallet for unsold tokens
    address public reserveWallet;

    // Address of Polymath Security Token Registry
    address public securityTokenRegistry;

    // How many token units a buyer gets per USD per tier (multiplied by 10**18)
    uint256[] public ratePerTier;

    // How many tokens are available in each tier (relative to totalSupply)
    uint256[] public tokensPerTier;

    // How many tokens have been minted in each tier (relative to totalSupply)
    uint256[] public mintedPerTier;

    // Current tier
    uint8 public currentTier;

    // Amount of USD funds raised
    uint256 public fundsRaisedUSD;

    // Amount of ETH funds raised
    uint256 public fundsRaisedETH;

    // Amount of POLY funds raised
    uint256 public fundsRaisedPOLY;

    // Number of individual investors
    uint256 public investorCount;

    // Amount in USD invested by each address
    mapping (address => uint256) public investorInvestedUSD;

    // Amount in ETH invested by each address
    mapping (address => uint256) public investorInvestedETH;

    // Amount in POLY invested by each address
    mapping (address => uint256) public investorInvestedPOLY;

    // List of accredited investors
    mapping (address => bool) public accredited;

    // Limit in USD for non-accredited investors multiplied by 10**18
    uint256 public nonAccreditedLimitUSD;

    // Minimum investable amount in USD
    uint256 public minimumInvestmentUSD;

    // Whether or not the STO has been finalized
    bool public isFinalized;

    event TokenPurchase(address indexed _purchaser, address indexed _beneficiary, uint256 _tokens, uint256 _usdAmount, uint8 _tier);
    event FundsReceived(address indexed _purchaser, address indexed _beneficiary, uint256 _usdAmount, uint256 _etherAmount, uint256 _polyAmount, uint256 _rate);
    event ReserveTokenMint(address indexed _owner, address indexed _wallet, uint256 _tokens, uint8 _tier);
    event ConfigChanged(
        uint256 _startTime,
        uint256 _endTime,
        uint256[] _ratePerTier,
        uint256[] _tokensPerTier,
        address indexed _securityTokenRegistry,
        uint256 _nonAccreditedLimitUSD,
        uint256 _minimumInvestmentUSD,
        uint8 _startingTier,
        uint8[] _fundRaiseTypes,
        address indexed _wallet,
        address indexed _reserveWallet
    );

    modifier validETH {
        require(ISecurityTokenRegistry(securityTokenRegistry).getOracle(bytes32("ETH"), bytes32("USD")) != address(0), "Invalid ETHUSD Oracle");
        require(fundRaiseType[uint8(FundRaiseType.ETH)]);
        _;
    }

    modifier validPOLY {
        require(ISecurityTokenRegistry(securityTokenRegistry).getOracle(bytes32("POLY"), bytes32("USD")) != address(0), "Invalid ETHUSD Oracle");
        require(fundRaiseType[uint8(FundRaiseType.POLY)]);
        _;
    }

    constructor (address _securityToken, address _polyAddress) public
    IModule(_securityToken, _polyAddress)
    {
    }

    //////////////////////////////////
    /**
    * @notice fallback function - assumes ETH being invested
    */
    function () external payable {
        buyWithETH(msg.sender);
    }

    /**
     * @notice Function used to intialize the contract variables
     * @param _startTime Unix timestamp at which offering get started
     * @param _endTime Unix timestamp at which offering get ended
     * @param _ratePerTier Rate (in USD) per tier (* 10**18)
     * @param _tokensPerTier Tokens available in each tier
     * @param _securityTokenRegistry Address of Security Token Registry used to reference oracles
     * @param _nonAccreditedLimitUSD Limit in USD (* 10**18) for non-accredited investors
     * @param _startingTier Starting tier for the STO
     * @param _fundRaiseTypes Types of currency used to collect the funds
     * @param _wallet Ethereum account address to hold the funds
     * @param _reserveWallet Ethereum account address to receive unsold tokens
     */
    function configure(
        uint256 _startTime,
        uint256 _endTime,
        uint256[] _ratePerTier,
        uint256[] _tokensPerTier,
        address _securityTokenRegistry,
        uint256 _nonAccreditedLimitUSD,
        uint256 _minimumInvestmentUSD,
        uint8 _startingTier,
        uint8[] _fundRaiseTypes,
        address _wallet,
        address _reserveWallet
    ) public onlyFactory {
        _configure(
            _startTime,
            _endTime,
            _ratePerTier,
            _tokensPerTier,
            _securityTokenRegistry,
            _nonAccreditedLimitUSD,
            _minimumInvestmentUSD,
            _startingTier,
            _fundRaiseTypes,
            _wallet,
            _reserveWallet
        );
    }

    /**
     * @notice Function used to change the contract variables before STO start
     * @param _startTime Unix timestamp at which offering get started
     * @param _endTime Unix timestamp at which offering get ended
     * @param _ratePerTier Rate (in USD) per tier (* 10**18)
     * @param _tokensPerTier Tokens available in each tier
     * @param _securityTokenRegistry Address of Security Token Registry used to reference oracles
     * @param _nonAccreditedLimitUSD Limit in USD (* 10**18) for non-accredited investors
     * @param _startingTier Starting tier for the STO
     * @param _fundRaiseTypes Types of currency used to collect the funds
     * @param _wallet Ethereum account address to hold the funds
     * @param _reserveWallet Ethereum account address to receive unsold tokens
     */
    function changeConfig(
        uint256 _startTime,
        uint256 _endTime,
        uint256[] _ratePerTier,
        uint256[] _tokensPerTier,
        address _securityTokenRegistry,
        uint256 _nonAccreditedLimitUSD,
        uint256 _minimumInvestmentUSD,
        uint8 _startingTier,
        uint8[] _fundRaiseTypes,
        address _wallet,
        address _reserveWallet
    ) public onlyOwner {
        require(now < startTime);
        _configure(
            _startTime,
            _endTime,
            _ratePerTier,
            _tokensPerTier,
            _securityTokenRegistry,
            _nonAccreditedLimitUSD,
            _minimumInvestmentUSD,
            _startingTier,
            _fundRaiseTypes,
            _wallet,
            _reserveWallet
        );
    }

    /**
     * @notice Internal function for modifying STO settings
     */
    function _configure(
        uint256 _startTime,
        uint256 _endTime,
        uint256[] _ratePerTier,
        uint256[] _tokensPerTier,
        address _securityTokenRegistry,
        uint256 _nonAccreditedLimitUSD,
        uint256 _minimumInvestmentUSD,
        uint8 _startingTier,
        uint8[] _fundRaiseTypes,
        address _wallet,
        address _reserveWallet
    ) private {
        require(_ratePerTier.length > 0);
        require(_ratePerTier.length == _tokensPerTier.length, "Mismatch between rates and tokens per tier");
        for (uint8 i = 0; i < _ratePerTier.length; i++) {
            require(_ratePerTier[i] > 0, "Rate of token should be greater than 0");
            mintedPerTier.push(0);
        }
        require(_wallet != address(0), "Zero address is not permitted for wallet");
        require(_reserveWallet != address(0), "Zero address is not permitted for wallet");
        require(_startTime >= now.add(86400) && _endTime > _startTime, "Date parameters are not valid");
        require(_securityTokenRegistry != address(0), "Zero address is not permitted for security token registry");
        require(_startingTier < _ratePerTier.length, "Invalid starting tier");
        require(_fundRaiseTypes.length > 0, "No fund raising currencies specified");
        currentTier = _startingTier;
        startTime = _startTime;
        endTime = _endTime;
        ratePerTier = _ratePerTier;
        tokensPerTier = _tokensPerTier;
        minimumInvestmentUSD = _minimumInvestmentUSD;
        wallet = _wallet;
        reserveWallet = _reserveWallet;
        securityTokenRegistry = _securityTokenRegistry;
        nonAccreditedLimitUSD = _nonAccreditedLimitUSD;
        for (uint8 j = 0; j < _fundRaiseTypes.length; j++) {
            require(_fundRaiseTypes[j] < 2);
            fundRaiseType[_fundRaiseTypes[j]] = true;
        }
        emit ConfigChanged(_startTime, _endTime, _ratePerTier, _tokensPerTier, _securityTokenRegistry, _nonAccreditedLimitUSD, _minimumInvestmentUSD, _startingTier, _fundRaiseTypes, _wallet, _reserveWallet);
    }

    /**
     * @notice This function returns the signature of configure function
     * @return bytes4 Configure function signature
     */
    function getInitFunction() public returns (bytes4) {
        return bytes4(keccak256("configure(uint256,uint256,uint256[],uint256[],address,uint256,uint256,uint8,uint8[],address,address)"));
    }

<<<<<<< HEAD
=======
    /**
     * @notice This function returns whether or not the STO is in fundraising mode (open)
     */
    function isOpen() public view returns(bool) {
        if (isFinalized) {
            return false;
        }
        if (now < startTime) {
            return false;
        }
        if (now >= endTime) {
            return false;
        }
        if (mintedPerTier[ratePerTier.length - 1] == tokensPerTier[tokensPerTier.length - 1]) {
            return false;
        }
        return true;
    }

    function convertToUSD(bytes32 _currency, uint256 _amount) public view returns(uint256) {
        uint256 rate = IOracle(ISecurityTokenRegistry(securityTokenRegistry).getOracle(_currency, bytes32("USD"))).getPrice();
        return wmul(rate, _amount);
    }

    function convertFromUSD(bytes32 _currency, uint256 _amount) public view returns(uint256) {
        uint256 rate = IOracle(ISecurityTokenRegistry(securityTokenRegistry).getOracle(_currency, bytes32("USD"))).getPrice();
        return wdiv(rate, _amount);
    }

>>>>>>> f616bb50
    /**
      * @notice low level token purchase ***DO NOT OVERRIDE***
      * @param _beneficiary Address performing the token purchase
      */
    function buyWithETH(address _beneficiary) public payable validETH {
        require(!paused);
        require(isOpen());
        uint256 ETHUSD = IOracle(ISecurityTokenRegistry(securityTokenRegistry).getOracle(bytes32("ETH"), bytes32("USD"))).getPrice();
        uint256 investedETH = msg.value;
        uint256 investedUSD = wmul(ETHUSD, investedETH);
        require(investedUSD >= minimumInvestmentUSD);
        //Refund any excess for non-accredited investors
        if ((!accredited[_beneficiary]) && (investedUSD.add(investorInvestedUSD[_beneficiary]) > nonAccreditedLimitUSD)) {
            uint256 refundUSD = investedUSD.add(investorInvestedUSD[_beneficiary]).sub(nonAccreditedLimitUSD);
            uint256 refundETH = wdiv(refundUSD, ETHUSD);
            msg.sender.transfer(refundETH);
            investedETH = investedETH.sub(refundETH);
            investedUSD = wmul(ETHUSD, investedETH);//investedUSD.sub(refundUSD);
        }
        /* uint256 currentSupply = ISecurityToken(securityToken).totalSupply(); */
        uint256 spentUSD;
        /* uint256 purchasedTokens; */
        for (uint8 i = currentTier; i < ratePerTier.length; i++) {
            if (currentTier != i) {
                currentTier = i;
            }
            if (mintedPerTier[i] < tokensPerTier[i]) {
                spentUSD = spentUSD.add(_purchaseTier(_beneficiary, i, investedUSD.sub(spentUSD)));
                /* investedUSD = investedUSD.sub(spentUSD)); */
                if (investedUSD == spentUSD) {
                    break;
                }
            }
        }
        uint256 spentETH = wdiv(wmul(investedETH, spentUSD), investedUSD);
        /* spentETH = spendUSD.wdiv(ETHUSD); */
        if (spentUSD > 0) {
            if (investorInvestedUSD[_beneficiary] == 0) {
                investorCount = investorCount + 1;
            }
        }
        investorInvestedUSD[_beneficiary] = investorInvestedUSD[_beneficiary].add(spentUSD);
        investorInvestedETH[_beneficiary] = investorInvestedETH[_beneficiary].add(spentETH);
        fundsRaisedETH = fundsRaisedETH.add(spentETH);
        fundsRaisedUSD = fundsRaisedUSD.add(spentUSD);
        wallet.transfer(spentETH);
        _beneficiary.transfer(investedETH.sub(spentETH));
        emit FundsReceived(msg.sender, _beneficiary, spentUSD, spentETH, 0, ETHUSD);
    }

    /**
      * @notice low level token purchase
      * @param _investedPOLY Amount of POLY invested
      */
    function buyWithPOLY(address _beneficiary, uint256 _investedPOLY) public validPOLY {
        require(!paused);
        require(isOpen());
        uint256 POLYUSD = IOracle(ISecurityTokenRegistry(securityTokenRegistry).getOracle(bytes32("POLY"), bytes32("USD"))).getPrice();
        /* uint256 investedPOLY = msg.value; */
        uint256 investedUSD = wmul(POLYUSD, _investedPOLY);
        require(investedUSD >= minimumInvestmentUSD);
        //Refund any excess for non-accredited investors
        if ((!accredited[_beneficiary]) && (investedUSD.add(investorInvestedUSD[_beneficiary]) > nonAccreditedLimitUSD)) {
            uint256 refundUSD = investedUSD.add(investorInvestedUSD[_beneficiary]).sub(nonAccreditedLimitUSD);
            uint256 refundPOLY = wdiv(refundUSD, POLYUSD);
            _investedPOLY = _investedPOLY.sub(refundPOLY);
            investedUSD = wmul(POLYUSD, _investedPOLY);//investedUSD.sub(refundUSD);
        }
        require(verifyInvestment(msg.sender, _investedPOLY));
        /* uint256 currentSupply = ISecurityToken(securityToken).totalSupply(); */
        uint256 spentUSD;
        /* uint256 purchasedTokens; */
        for (uint8 i = currentTier; i < ratePerTier.length; i++) {
            if (currentTier != i) {
                currentTier = i;
            }
            if (mintedPerTier[i] < tokensPerTier[i]) {
                spentUSD = spentUSD.add(_purchaseTier(_beneficiary, i, investedUSD.sub(spentUSD)));
                /* investedUSD = investedUSD.sub(spentUSD)); */
                if (investedUSD == spentUSD) {
                    break;
                }
            }
        }
        if (spentUSD > 0) {
            if (investorInvestedUSD[_beneficiary] == 0) {
                investorCount = investorCount + 1;
            }
        }
        uint256 spentPOLY = wdiv(wmul(_investedPOLY, spentUSD), investedUSD);
        /* spentPOLY = spendUSD.wdiv(POLYUSD); */
        investorInvestedUSD[_beneficiary] = investorInvestedUSD[_beneficiary].add(spentUSD);
        investorInvestedPOLY[_beneficiary] = investorInvestedPOLY[_beneficiary].add(spentPOLY);
        fundsRaisedPOLY = fundsRaisedPOLY.add(spentPOLY);
        fundsRaisedUSD = fundsRaisedUSD.add(spentUSD);
        _transferPOLY(msg.sender, spentPOLY);
        emit FundsReceived(msg.sender, _beneficiary, spentUSD, 0, spentPOLY, POLYUSD);
    }

    ///////////////
    // onlyOwner //
    ///////////////

    //TODO - check whether this can only be called when STO has completed
    function finalize() public onlyOwner {
        require(!isFinalized);
        isFinalized = true;
        for (uint8 i = 0; i < tokensPerTier.length; i++) {
            if (mintedPerTier[i] < tokensPerTier[i]) {
                uint256 remainingTokens = tokensPerTier[i].sub(mintedPerTier[i]);
                mintedPerTier[i] = tokensPerTier[i];
                require(IST20(securityToken).mint(reserveWallet, remainingTokens), "Error in minting the tokens");
                emit ReserveTokenMint(msg.sender, reserveWallet, remainingTokens, i);
            }
        }
    }

    /**
     * @notice Modify the list of accredited addresses
     * @param _investors Array of investor addresses to modify
     * @param _accredited Array of bools specifying accreditation status
     */
    function changeAccredited(address[] _investors, bool[] _accredited) public onlyOwner {
        require(_investors.length == _accredited.length);
        for (uint256 i = 0; i < _investors.length; i++) {
            accredited[_investors[i]] = _accredited[i];
<<<<<<< HEAD
        }
    }

    //////////////
    // Internal //
    //////////////

    function _transferPOLY(address _beneficiary, uint256 _polyAmount) internal {
        require(polyToken.transferFrom(_beneficiary, wallet, _polyAmount));
    }

    function _purchaseTier(address _beneficiary, uint8 _tier, uint256 _investedUSD) internal returns(uint256) {
        uint256 maximumTokens = wdiv(_investedUSD, ratePerTier[_tier]);
        uint256 remainingTokens = tokensPerTier[_tier].sub(mintedPerTier[_tier]);
        uint256 spentUSD;
        if (maximumTokens > remainingTokens) {
            spentUSD = wmul(remainingTokens, ratePerTier[_tier]);
            mintedPerTier[_tier] = tokensPerTier[_tier];
            require(IST20(securityToken).mint(_beneficiary, remainingTokens), "Error in minting the tokens");
            emit TokenPurchase(msg.sender, _beneficiary, remainingTokens, spentUSD, _tier);
        } else {
            spentUSD = _investedUSD;
            mintedPerTier[_tier] = mintedPerTier[_tier].add(maximumTokens);
            require(IST20(securityToken).mint(_beneficiary, maximumTokens), "Error in minting the tokens");
            emit TokenPurchase(msg.sender, _beneficiary, maximumTokens, spentUSD, _tier);
=======
>>>>>>> f616bb50
        }
        return spentUSD;
    }

    /////////////
    // Getters //
    /////////////

    /**
     * @notice This function returns whether or not the STO is in fundraising mode (open)
     * @return bool Whether the STO is accepting investments
     */
    function isOpen() public view returns(bool) {
        if (isFinalized) {
            return false;
        }
        if (now < startTime) {
            return false;
        }
        if (now >= endTime) {
            return false;
        }
        if (mintedPerTier[ratePerTier.length - 1] == tokensPerTier[tokensPerTier.length - 1]) {
            return false;
        }
        return true;
    }

    /**
     * @notice This function converts from ETH or POLY to USD
     * @param _currency Currency key
     * @param _amount Value to convert to USD
     * @return uint256 Value in USD
     */
    function convertToUSD(bytes32 _currency, uint256 _amount) public view returns(uint256) {
        uint256 rate = IOracle(ISecurityTokenRegistry(securityTokenRegistry).getOracle(_currency, bytes32("USD"))).getPrice();
        return wmul(rate, _amount);
    }

    /**
     * @notice This function converts from USD to ETH or POLY
     * @param _currency Currency key
     * @param _amount Value to convert from USD
     * @return uint256 Value in ETH or POLY
     */
    function convertFromUSD(bytes32 _currency, uint256 _amount) public view returns(uint256) {
        uint256 rate = IOracle(ISecurityTokenRegistry(securityTokenRegistry).getOracle(_currency, bytes32("USD"))).getPrice();
        return wdiv(rate, _amount);
    }

    /**
     * @notice Checks whether the cap has been reached.
     * @return bool Whether the cap was reached
     */
    function capReached() public view returns (bool) {
        return ((currentTier == ratePerTier.length) && (mintedPerTier[currentTier] == tokensPerTier[currentTier]));
    }

    /**
     * @notice Return ETH raised by the STO
     * @return uint256 Amount of ETH raised
     */
    function getRaisedEther() public view returns (uint256) {
        return fundsRaisedETH;
    }

    /**
     * @notice Return POLY raised by the STO
     * @return uint256 Amount of POLY raised
     */
    function getRaisedPOLY() public view returns (uint256) {
        return fundsRaisedPOLY;
    }

    /**
     * @notice Return USD raised by the STO
     * @return uint256 Amount of USD raised
     */
    function getRaisedUSD() public view returns (uint256) {
        return fundsRaisedUSD;
    }

    /**
     * @notice Return the total no. of investors
     * @return uint256 Investor count
     */
    function getNumberInvestors() public view returns (uint256) {
        return investorCount;
    }

    /**
     * @notice Return the total no. of tokens sold
     * @return bool Total number of tokens sold
     */
    function getTokensSold() public view returns (uint256) {
        uint256 tokensSold;
        for (uint8 i = 0; i < currentTier; i++) {
            tokensSold = tokensSold.add(mintedPerTier[i]);
        }
        return tokensSold;
    }

    /**
     * @notice Return the permissions flag that are associated with STO
     */
    function getPermissions() public view returns(bytes32[]) {
        bytes32[] memory allPermissions = new bytes32[](0);
        return allPermissions;
    }

    //Below from DSMath
    //TODO: Attribute or import from DSMath
    uint constant WAD = 10 ** 18;
    uint constant RAY = 10 ** 27;

    function wmul(uint x, uint y) internal pure returns (uint z) {
        z = SafeMath.add(SafeMath.mul(x, y), WAD / 2) / WAD;
    }
    function rmul(uint x, uint y) internal pure returns (uint z) {
        z = SafeMath.add(SafeMath.mul(x, y), RAY / 2) / RAY;
    }
    function wdiv(uint x, uint y) internal pure returns (uint z) {
        z = SafeMath.add(SafeMath.mul(x, WAD), y / 2) / y;
    }
    function rdiv(uint x, uint y) internal pure returns (uint z) {
        z = SafeMath.add(SafeMath.mul(x, RAY), y / 2) / y;
    }

}<|MERGE_RESOLUTION|>--- conflicted
+++ resolved
@@ -244,38 +244,6 @@
         return bytes4(keccak256("configure(uint256,uint256,uint256[],uint256[],address,uint256,uint256,uint8,uint8[],address,address)"));
     }
 
-<<<<<<< HEAD
-=======
-    /**
-     * @notice This function returns whether or not the STO is in fundraising mode (open)
-     */
-    function isOpen() public view returns(bool) {
-        if (isFinalized) {
-            return false;
-        }
-        if (now < startTime) {
-            return false;
-        }
-        if (now >= endTime) {
-            return false;
-        }
-        if (mintedPerTier[ratePerTier.length - 1] == tokensPerTier[tokensPerTier.length - 1]) {
-            return false;
-        }
-        return true;
-    }
-
-    function convertToUSD(bytes32 _currency, uint256 _amount) public view returns(uint256) {
-        uint256 rate = IOracle(ISecurityTokenRegistry(securityTokenRegistry).getOracle(_currency, bytes32("USD"))).getPrice();
-        return wmul(rate, _amount);
-    }
-
-    function convertFromUSD(bytes32 _currency, uint256 _amount) public view returns(uint256) {
-        uint256 rate = IOracle(ISecurityTokenRegistry(securityTokenRegistry).getOracle(_currency, bytes32("USD"))).getPrice();
-        return wdiv(rate, _amount);
-    }
-
->>>>>>> f616bb50
     /**
       * @notice low level token purchase ***DO NOT OVERRIDE***
       * @param _beneficiary Address performing the token purchase
@@ -402,7 +370,6 @@
         require(_investors.length == _accredited.length);
         for (uint256 i = 0; i < _investors.length; i++) {
             accredited[_investors[i]] = _accredited[i];
-<<<<<<< HEAD
         }
     }
 
@@ -428,8 +395,6 @@
             mintedPerTier[_tier] = mintedPerTier[_tier].add(maximumTokens);
             require(IST20(securityToken).mint(_beneficiary, maximumTokens), "Error in minting the tokens");
             emit TokenPurchase(msg.sender, _beneficiary, maximumTokens, spentUSD, _tier);
-=======
->>>>>>> f616bb50
         }
         return spentUSD;
     }
