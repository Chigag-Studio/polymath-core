--- conflicted
+++ resolved
@@ -15,7 +15,6 @@
 contract USDTieredSTO is USDTieredSTOStorage, ISTO, ReentrancyGuard {
     using SafeMath for uint256;
 
-<<<<<<< HEAD
     /////////////
     // Storage //
     /////////////
@@ -97,10 +96,9 @@
 
     // Array of Tiers
     Tier[] public tiers;
-=======
+    
     string public constant POLY_ORACLE = "PolyUsdOracle";
     string public constant ETH_ORACLE = "EthUsdOracle";
->>>>>>> d771ea46
 
     ////////////
     // Events //
