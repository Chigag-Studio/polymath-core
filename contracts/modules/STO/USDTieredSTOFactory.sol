--- conflicted
+++ resolved
@@ -32,13 +32,8 @@
         //Check valid bytes - can only call module init function
         USDTieredSTO usdTieredSTO = new USDTieredSTO(msg.sender, address(polyToken));
         //Checks that _data is valid (not calling anything it shouldn't)
-<<<<<<< HEAD
-        require(Util.getSig(_data) == usdTieredSTO.getInitFunction(), "Provided data is not valid");
-        require(address(usdTieredSTO).call(_data), "Un-successfull call");
-=======
-        require(_getSig(_data) == usdTieredSTO.getInitFunction(), "Invalid data");
+        require(Util.getSig(_data) == usdTieredSTO.getInitFunction(), "Invalid data");
         require(address(usdTieredSTO).call(_data), "Unsuccessfull call");
->>>>>>> 77bb8a9c
         emit LogGenerateModuleFromFactory(address(usdTieredSTO), getName(), address(this), msg.sender, setupCost, now);
         return address(usdTieredSTO);
     }
