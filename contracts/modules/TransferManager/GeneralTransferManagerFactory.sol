--- conflicted
+++ resolved
@@ -13,14 +13,9 @@
     }
 
     function deploy(bytes /* _data */) external returns(address) {
-<<<<<<< HEAD
-        require(polyToken.transferFrom(msg.sender, owner, getCost()));
-        return address(new GeneralTransferManager(msg.sender, address(polyToken)));
-=======
         if(getCost() > 0)
             require(polyToken.transferFrom(msg.sender, owner, getCost()));
-        return address(new GeneralTransferManager(msg.sender));
->>>>>>> 26830cf9
+        return address(new GeneralTransferManager(msg.sender, address(polyToken)));
     }
 
     function getCost() public view returns(uint256) {
