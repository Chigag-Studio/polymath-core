--- conflicted
+++ resolved
@@ -18,11 +18,7 @@
     constructor (address _polyAddress, uint256 _setupCost, uint256 _usageCost, uint256 _subscriptionCost) public
     ModuleFactory(_polyAddress, _setupCost, _usageCost, _subscriptionCost)
     {
-<<<<<<< HEAD
-        version = "2.1.0";
-=======
         version = "2.0.1";
->>>>>>> 12b16806
         name = "ManualApprovalTransferManager";
         title = "Manual Approval Transfer Manager";
         description = "Manage transfers using single approvals / blocking";
