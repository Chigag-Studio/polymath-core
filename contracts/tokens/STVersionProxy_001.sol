--- conflicted
+++ resolved
@@ -6,7 +6,6 @@
 
 contract STVersionProxy_001 is ISTProxy {
 
-<<<<<<< HEAD
   address public transferManagerFactory;
   address public permissionManagerFactory;
 
@@ -20,13 +19,7 @@
   }
 
   function deployToken(string _name, string _symbol, uint8 _decimals, bytes32 _tokenDetails, address _issuer)
-  public returns (address){
-=======
-  function deployToken(string _name, string _symbol, uint8 _decimals, bytes32 _tokenDetails)
-  public
-  returns (address)
-  {
->>>>>>> f67220a4
+  public returns (address) {
     address newSecurityTokenAddress = new SecurityToken(
       _name,
       _symbol,
