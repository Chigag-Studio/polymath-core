--- conflicted
+++ resolved
@@ -518,11 +518,7 @@
     function verifyTransfer(address _from, address _to, uint256 _amount) public checkGranularity(_amount) returns (bool) {
         if (!transfersFrozen) {
             bool isTransfer = false;
-<<<<<<< HEAD
             if (transferFunctions[Util.getSig(msg.data)]) {
-=======
-            if (transferFunctions[_getSig(msg.data)]) {
->>>>>>> 77bb8a9c
               isTransfer = true;
             }
             if (modules[TRANSFERMANAGER_KEY].length == 0) {
@@ -644,21 +640,6 @@
     }
 
     /**
-<<<<<<< HEAD
-=======
-     * @notice Get function signature from _data
-     * @param _data passed data
-     * @return bytes4 sig
-     */
-    function _getSig(bytes _data) internal pure returns (bytes4 sig) {
-        uint len = _data.length < 4 ? _data.length : 4;
-        for (uint i = 0; i < len; i++) {
-            sig = bytes4(uint(sig) + uint(_data[i]) * (2 ** (8 * (len - 1 - i))));
-        }
-    }
-
-    /**
->>>>>>> 77bb8a9c
      * @notice Creates a checkpoint that can be used to query historical balances / totalSuppy
      * @return uint256
      */
