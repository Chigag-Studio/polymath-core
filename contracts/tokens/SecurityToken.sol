pragma solidity ^0.4.24;

import "openzeppelin-solidity/contracts/math/Math.sol";
import "../interfaces/IPolyToken.sol";
import "../interfaces/IModule.sol";
import "../interfaces/IModuleFactory.sol";
import "../interfaces/IModuleRegistry.sol";
import "../modules/TransferManager/ITransferManager.sol";
import "../modules/PermissionManager/IPermissionManager.sol";
import "../interfaces/ITokenBurner.sol";
import "../RegistryUpdater.sol";
import "openzeppelin-solidity/contracts/ReentrancyGuard.sol";
import "openzeppelin-solidity/contracts/token/ERC20/StandardToken.sol";
import "openzeppelin-solidity/contracts/token/ERC20/DetailedERC20.sol";

/**
* @title Security Token contract
* @notice SecurityToken is an ERC20 token with added capabilities:
* @notice - Implements the ST-20 Interface
* @notice - Transfers are restricted
* @notice - Modules can be attached to it to control its behaviour
* @notice - ST should not be deployed directly, but rather the SecurityTokenRegistry should be used
* @notice - ST does not inherit from ISecurityToken due to:
* @notice - https://github.com/ethereum/solidity/issues/4847
*/
contract SecurityToken is StandardToken, DetailedERC20, ReentrancyGuard, RegistryUpdater {
    using SafeMath for uint256;

    bytes32 public constant securityTokenVersion = "0.0.1";

    // off-chain hash
    string public tokenDetails;

    uint8 public constant PERMISSIONMANAGER_KEY = 1;
    uint8 public constant TRANSFERMANAGER_KEY = 2;
    uint8 public constant STO_KEY = 3;
    uint8 public constant CHECKPOINT_KEY = 4;
    uint256 public granularity;

    // Value of current checkpoint
    uint256 public currentCheckpointId;

    // Total number of non-zero token holders
    uint256 public investorCount;

    // List of token holders
    address[] public investors;

    // Reference to token burner contract
    ITokenBurner public tokenBurner;

    // Use to halt all the transactions
    bool public freeze = false;

    struct ModuleData {
        bytes32 name;
        address moduleAddress;
    }

    // Structures to maintain checkpoints of balances for governance / dividends
    struct Checkpoint {
        uint256 checkpointId;
        uint256 value;
    }

    mapping (address => Checkpoint[]) public checkpointBalances;
    Checkpoint[] public checkpointTotalSupply;

    bool public finishedIssuerMinting = false;
    bool public finishedSTOMinting = false;

    mapping (bytes4 => bool) transferFunctions;

    // Module list should be order agnostic!
    mapping (uint8 => ModuleData[]) public modules;

    uint8 public constant MAX_MODULES = 20;

    mapping (address => bool) public investorListed;

    // Emit at the time when module get added
    event LogModuleAdded(
        uint8 indexed _type,
        bytes32 _name,
        address _moduleFactory,
        address _module,
        uint256 _moduleCost,
        uint256 _budget,
        uint256 _timestamp
    );

    // Emit when the token details get updated
    event LogUpdateTokenDetails(string _oldDetails, string _newDetails);
    // Emit when the granularity get changed
    event LogGranularityChanged(uint256 _oldGranularity, uint256 _newGranularity);
    // Emit when Module get removed from the securityToken
    event LogModuleRemoved(uint8 indexed _type, address _module, uint256 _timestamp);
    // Emit when the budget allocated to a module is changed
    event LogModuleBudgetChanged(uint8 indexed _moduleType, address _module, uint256 _budget);
    // Emit when all the transfers get freeze
    event LogFreezeTransfers(bool _freeze, uint256 _timestamp);
    // Emit when new checkpoint created
    event LogCheckpointCreated(uint256 indexed _checkpointId, uint256 _timestamp);
    // Emit when the minting get finished for the Issuer
    event LogFinishMintingIssuer(uint256 _timestamp);
    // Emit when the minting get finished for the STOs
    event LogFinishMintingSTO(uint256 _timestamp);
    // Change the STR address in the event of a upgrade
    event LogChangeSTRAddress(address indexed _oldAddress, address indexed _newAddress);
    // Events to log minting and burning
    event Minted(address indexed to, uint256 amount);
    event Burnt(address indexed _burner, uint256 _value);

    // If _fallback is true, then for STO module type we only allow the module if it is set, if it is not set we only allow the owner
    // for other _moduleType we allow both issuer and module.
    modifier onlyModule(uint8 _moduleType, bool _fallback) {
      //Loop over all modules of type _moduleType
        bool isModuleType = false;
        for (uint8 i = 0; i < modules[_moduleType].length; i++) {
            isModuleType = isModuleType || (modules[_moduleType][i].moduleAddress == msg.sender);
        }
        if (_fallback && !isModuleType) {
            if (_moduleType == STO_KEY)
                require(modules[_moduleType].length == 0 && msg.sender == owner, "Sender is not owner or STO module is attached");
            else
                require(msg.sender == owner, "Sender is not owner");
        } else {
            require(isModuleType, "Sender is not correct module type");
        }
        _;
    }

    modifier checkGranularity(uint256 _amount) {
        require(_amount % granularity == 0, "Unable to modify token balances at this granularity");
        _;
    }

    // Checks whether the minting is allowed or not, check for the owner if owner is no the msg.sender then check
    // for the finishedSTOMinting flag because only STOs and owner are allowed for minting
    modifier isMintingAllowed() {
        if (msg.sender == owner) {
            require(!finishedIssuerMinting, "Minting is finished for Issuer");
        } else {
            require(!finishedSTOMinting, "Minting is finished for STOs");
        }
        _;
    }

    /**
     * @notice Constructor
     * @param _name Name of the SecurityToken
     * @param _symbol Symbol of the Token
     * @param _decimals Decimals for the securityToken
     * @param _granularity granular level of the token
     * @param _tokenDetails Details of the token that are stored off-chain (IPFS hash)
     * @param _polymathRegistry Contract address of the polymath registry
     */
    constructor (
        string _name,
        string _symbol,
        uint8 _decimals,
        uint256 _granularity,
        string _tokenDetails,
        address _polymathRegistry
    )
    public
    DetailedERC20(_name, _symbol, _decimals)
    RegistryUpdater(_polymathRegistry)
    {
        //When it is created, the owner is the STR
        updateFromRegistry();
        tokenDetails = _tokenDetails;
        granularity = _granularity;
        transferFunctions[bytes4(keccak256("transfer(address,uint256)"))] = true;
        transferFunctions[bytes4(keccak256("transferFrom(address,address,uint256)"))] = true;
        transferFunctions[bytes4(keccak256("mint(address,uint256)"))] = true;
        transferFunctions[bytes4(keccak256("burn(uint256)"))] = true;
    }

    /**
     * @notice Function used to attach the module in security token
     * @param _moduleFactory Contract address of the module factory that needs to be attached
     * @param _data Data used for the intialization of the module factory variables
     * @param _maxCost Maximum cost of the Module factory
     * @param _budget Budget of the Module factory
     */
    function addModule(
        address _moduleFactory,
        bytes _data,
        uint256 _maxCost,
        uint256 _budget
    ) external onlyOwner nonReentrant {
        _addModule(_moduleFactory, _data, _maxCost, _budget);
    }

    /**
    * @notice _addModule handles the attachment (or replacement) of modules for the ST
    * @dev  E.G.: On deployment (through the STR) ST gets a TransferManager module attached to it
    * @dev to control restrictions on transfers.
    * @dev You are allowed to add a new moduleType if:
    * @dev - there is no existing module of that type yet added
    * @dev - the last member of the module list is replacable
    * @param _moduleFactory is the address of the module factory to be added
    * @param _data is data packed into bytes used to further configure the module (See STO usage)
    * @param _maxCost max amount of POLY willing to pay to module. (WIP)
    */
    function _addModule(address _moduleFactory, bytes _data, uint256 _maxCost, uint256 _budget) internal {
        //Check that module exists in registry - will throw otherwise
        IModuleRegistry(moduleRegistry).useModule(_moduleFactory);
        IModuleFactory moduleFactory = IModuleFactory(_moduleFactory);
        uint8 moduleType = moduleFactory.getType();
        require(modules[moduleType].length < MAX_MODULES, "Limit of MAX MODULES is reached");
        uint256 moduleCost = moduleFactory.getSetupCost();
        require(moduleCost <= _maxCost, "Max Cost is always be greater than module cost");
        //Approve fee for module
        require(ERC20(polyToken).approve(_moduleFactory, moduleCost), "Not able to approve the module cost");
        //Creates instance of module from factory
        address module = moduleFactory.deploy(_data);
        //Approve ongoing budget
        require(ERC20(polyToken).approve(module, _budget), "Not able to approve the budget");
        //Add to SecurityToken module map
        bytes32 moduleName = moduleFactory.getName();
        modules[moduleType].push(ModuleData(moduleName, module));
        //Emit log event
        emit LogModuleAdded(moduleType, moduleName, _moduleFactory, module, moduleCost, _budget, now);
    }

    /**
    * @notice Removes a module attached to the SecurityToken
    * @param _moduleType is which type of module we are trying to remove
    * @param _moduleIndex is the index of the module within the chosen type
    */
    function removeModule(uint8 _moduleType, uint8 _moduleIndex) external onlyOwner {
        require(_moduleIndex < modules[_moduleType].length,
        "Module index doesn't exist as per the choosen module type");
        require(modules[_moduleType][_moduleIndex].moduleAddress != address(0),
        "Module contract address should not be 0x");
        //Take the last member of the list, and replace _moduleIndex with this, then shorten the list by one
        emit LogModuleRemoved(_moduleType, modules[_moduleType][_moduleIndex].moduleAddress, now);
        modules[_moduleType][_moduleIndex] = modules[_moduleType][modules[_moduleType].length - 1];
        modules[_moduleType].length = modules[_moduleType].length - 1;
    }

    /**
     * @notice Returns module list for a module type
     * @param _moduleType is which type of module we are trying to get
     * @param _moduleIndex is the index of the module within the chosen type
     * @return bytes32
     * @return address
     */
    function getModule(uint8 _moduleType, uint _moduleIndex) external view returns (bytes32, address) {
        if (modules[_moduleType].length > 0) {
            return (
                modules[_moduleType][_moduleIndex].name,
                modules[_moduleType][_moduleIndex].moduleAddress
            );
        } else {
            return ("", address(0));
        }

    }

    /**
     * @notice returns module list for a module name - will return first match
     * @param _moduleType is which type of module we are trying to get
     * @param _name is the name of the module within the chosen type
     * @return bytes32
     * @return address
     */
    function getModuleByName(uint8 _moduleType, bytes32 _name) external view returns (bytes32, address) {
        if (modules[_moduleType].length > 0) {
            for (uint256 i = 0; i < modules[_moduleType].length; i++) {
                if (modules[_moduleType][i].name == _name) {
                  return (
                      modules[_moduleType][i].name,
                      modules[_moduleType][i].moduleAddress
                  );
                }
            }
            return ("", address(0));
        } else {
            return ("", address(0));
        }
    }

    /**
     * @notice returns module list for a module name - will return first match
     * @param _moduleType is which type of module we are trying to get
     * @param _name is the name of the module within the chosen type
     * @return bytes32
     * @return address
     */
    function getAllModulesByName(uint8 _moduleType, bytes32 _name) public view returns (bytes32[], address[]) {
        if (modules[_moduleType].length > 0) {
            uint counter = 0;
            for (uint256 i = 0; i < modules[_moduleType].length; i++) {
                if (modules[_moduleType][i].name == _name)
                    counter++;
            }
            address[] memory tempAddressArray = new address[](counter);
            bytes32[] memory tempBytes32Array = new bytes32[](counter);
            counter = 0;
            for (i = 0; i < modules[_moduleType].length; i++) {
                if (modules[_moduleType][i].name == _name) {
                    tempAddressArray[counter] = modules[_moduleType][i].moduleAddress;
                    tempBytes32Array[counter] = modules[_moduleType][i].name;
                    counter++;
                }
            }
            return (tempBytes32Array, tempAddressArray);
        } else {
            return (new bytes32[](0), new address[](0));
        }
    }

    /**
    * @notice allows the owner to withdraw unspent POLY stored by them on the ST.
    * @dev Owner can transfer POLY to the ST which will be used to pay for modules that require a POLY fee.
    * @param _amount amount of POLY to withdraw
    */
    function withdrawPoly(uint256 _amount) external onlyOwner {
        require(ERC20(polyToken).transfer(owner, _amount), "In-sufficient balance");
    }

    /**
    * @notice allows owner to approve more POLY to one of the modules
    * @param _moduleType module type
    * @param _moduleIndex module index
    * @param _budget new budget
    */
    function changeModuleBudget(uint8 _moduleType, uint8 _moduleIndex, uint256 _budget) external onlyOwner {
        require(_moduleType != 0, "Module type cannot be zero");
        require(_moduleIndex < modules[_moduleType].length, "Incorrrect module index");
        uint256 _currentAllowance = IPolyToken(polyToken).allowance(address(this), modules[_moduleType][_moduleIndex].moduleAddress);
        if (_budget < _currentAllowance) {
            require(IPolyToken(polyToken).decreaseApproval(modules[_moduleType][_moduleIndex].moduleAddress, _currentAllowance.sub(_budget)), "Insufficient balance to decreaseApproval");
        } else {
            require(IPolyToken(polyToken).increaseApproval(modules[_moduleType][_moduleIndex].moduleAddress, _budget.sub(_currentAllowance)), "Insufficient balance to increaseApproval");
        }
        emit LogModuleBudgetChanged(_moduleType, modules[_moduleType][_moduleIndex].moduleAddress, _budget);
    }

    /**
     * @notice change the tokenDetails
     * @param _newTokenDetails New token details
     */
    function updateTokenDetails(string _newTokenDetails) external onlyOwner {
        emit LogUpdateTokenDetails(tokenDetails, _newTokenDetails);
        tokenDetails = _newTokenDetails;
    }

    /**
    * @notice allows owner to change token granularity
    * @param _granularity granularity level of the token
    */
    function changeGranularity(uint256 _granularity) external onlyOwner {
        require(_granularity != 0, "Granularity can not be 0");
        emit LogGranularityChanged(granularity, _granularity);
        granularity = _granularity;
    }

    /**
    * @notice keeps track of the number of non-zero token holders
    * @param _from sender of transfer
    * @param _to receiver of transfer
    * @param _value value of transfer
    */
    function _adjustInvestorCount(address _from, address _to, uint256 _value) internal {
        if ((_value == 0) || (_from == _to)) {
            return;
        }
        // Check whether receiver is a new token holder
        if ((balanceOf(_to) == 0) && (_to != address(0))) {
            investorCount = investorCount.add(1);
        }
        // Check whether sender is moving all of their tokens
        if (_value == balanceOf(_from)) {
            investorCount = investorCount.sub(1);
        }
        //Also adjust investor list
        if (!investorListed[_to] && (_to != address(0))) {
            investors.push(_to);
            investorListed[_to] = true;
        }

    }

    /**
    * @notice removes addresses with zero balances from the investors list
    * @param _start Index in investor list at which to start removing zero balances
    * @param _iters Max number of iterations of the for loop
    * NB - pruning this list will mean you may not be able to iterate over investors on-chain as of a historical checkpoint
    */
    function pruneInvestors(uint256 _start, uint256 _iters) external onlyOwner {
        for (uint256 i = _start; i < Math.min256(_start.add(_iters), investors.length); i++) {
            if ((i < investors.length) && (balanceOf(investors[i]) == 0)) {
                investorListed[investors[i]] = false;
                investors[i] = investors[investors.length - 1];
                investors.length--;
            }
        }
    }

    /**
     * @notice gets length of investors array
     * NB - this length may differ from investorCount if list has not been pruned of zero balance investors
     * @return length
     */
    function getInvestorsLength() external view returns(uint256) {
        return investors.length;
    }

    /**
     * @notice freeze all the transfers
     */
    function freezeTransfers() external onlyOwner {
        require(!freeze);
        freeze = true;
        emit LogFreezeTransfers(freeze, now);
    }

    /**
     * @notice un-freeze all the transfers
     */
    function unfreezeTransfers() external onlyOwner {
        require(freeze);
        freeze = false;
        emit LogFreezeTransfers(freeze, now);
    }

    /**
     * @notice adjust totalsupply at checkpoint after minting or burning tokens
     */
    function _adjustTotalSupplyCheckpoints() internal {
        _adjustCheckpoints(checkpointTotalSupply, totalSupply());
    }

    /**
     * @notice adjust token holder balance at checkpoint after a token transfer
     * @param _investor address of the token holder affected
     */
    function _adjustBalanceCheckpoints(address _investor) internal {
        _adjustCheckpoints(checkpointBalances[_investor], balanceOf(_investor));
    }

    /**
     * @notice store the changes to the checkpoint objects
     * @param _checkpoints the affected checkpoint object array
     * @param _newValue the new value that needs to be stored
     */
    function _adjustCheckpoints(Checkpoint[] storage _checkpoints, uint256 _newValue) internal {
        //No checkpoints set yet
        if (currentCheckpointId == 0) {
            return;
        }
        //No previous checkpoint data - add current balance against checkpoint
        if (_checkpoints.length == 0) {
            _checkpoints.push(
                Checkpoint({
                    checkpointId: currentCheckpointId,
                    value: _newValue
                })
            );
            return;
        }
        //No new checkpoints since last update
        if (_checkpoints[_checkpoints.length - 1].checkpointId == currentCheckpointId) {
            return;
        }
        //New checkpoint, so record balance
        _checkpoints.push(
            Checkpoint({
                checkpointId: currentCheckpointId,
                value: _newValue
            })
        );
    }

    /**
     * @notice Overloaded version of the transfer function
     * @param _to receiver of transfer
     * @param _value value of transfer
     * @return bool success
     */
    function transfer(address _to, uint256 _value) public returns (bool success) {
        _adjustInvestorCount(msg.sender, _to, _value);
        require(verifyTransfer(msg.sender, _to, _value), "Transfer is not valid");
        _adjustBalanceCheckpoints(msg.sender);
        _adjustBalanceCheckpoints(_to);
        require(super.transfer(_to, _value));
        return true;
    }

    /**
     * @notice Overloaded version of the transferFrom function
     * @param _from sender of transfer
     * @param _to receiver of transfer
     * @param _value value of transfer
     * @return bool success
     */
    function transferFrom(address _from, address _to, uint256 _value) public returns (bool success) {
        _adjustInvestorCount(_from, _to, _value);
        require(verifyTransfer(_from, _to, _value), "Transfer is not valid");
        _adjustBalanceCheckpoints(_from);
        _adjustBalanceCheckpoints(_to);
        require(super.transferFrom(_from, _to, _value));
        return true;
    }

    /**
     * @notice validate transfer with TransferManager module if it exists
     * @dev TransferManager module has a key of 2
     * @param _from sender of transfer
     * @param _to receiver of transfer
     * @param _amount value of transfer
     * @return bool
     */
    function verifyTransfer(address _from, address _to, uint256 _amount) public checkGranularity(_amount) returns (bool) {
        if (!freeze) {
            bool isTransfer = false;
            if (transferFunctions[_getSig(msg.data)]) {
              isTransfer = true;
            }
            if (modules[TRANSFERMANAGER_KEY].length == 0) {
                return true;
            }
            bool isInvalid = false;
            bool isValid = false;
            bool isForceValid = false;
            for (uint8 i = 0; i < modules[TRANSFERMANAGER_KEY].length; i++) {
                ITransferManager.Result valid = ITransferManager(modules[TRANSFERMANAGER_KEY][i].moduleAddress).verifyTransfer(_from, _to, _amount, isTransfer);
                if (valid == ITransferManager.Result.INVALID) {
                    isInvalid = true;
                }
                if (valid == ITransferManager.Result.VALID) {
                    isValid = true;
                }
                if (valid == ITransferManager.Result.FORCE_VALID) {
                    isForceValid = true;
                }
            }
            return isForceValid ? true : (isInvalid ? false : isValid);
      }
      return false;
    }

    /**
     * @notice End token minting period permanently for Issuer
     */
    function finishMintingIssuer() external onlyOwner {
        finishedIssuerMinting = true;
        emit LogFinishMintingIssuer(now);
    }

    /**
     * @notice End token minting period permanently for STOs
     */
    function finishMintingSTO() external onlyOwner {
        finishedSTOMinting = true;
        emit LogFinishMintingSTO(now);
    }

    /**
     * @notice mints new tokens and assigns them to the target _investor.
     * @dev Can only be called by the STO attached to the token (Or by the ST owner if there's no STO attached yet)
     * @param _investor Address to whom the minted tokens will be dilivered
     * @param _amount Number of tokens get minted
     * @return success
     */
    function mint(address _investor, uint256 _amount) public onlyModule(STO_KEY, true) checkGranularity(_amount) isMintingAllowed() returns (bool success) {
        require(_investor != address(0), "Investor address should not be 0x");
        _adjustInvestorCount(address(0), _investor, _amount);
        require(verifyTransfer(address(0), _investor, _amount), "Transfer is not valid");
        _adjustBalanceCheckpoints(_investor);
        _adjustTotalSupplyCheckpoints();
        totalSupply_ = totalSupply_.add(_amount);
        balances[_investor] = balances[_investor].add(_amount);
        emit Minted(_investor, _amount);
        emit Transfer(address(0), _investor, _amount);
        return true;
    }

    /**
     * @notice mints new tokens and assigns them to the target _investor.
     * Can only be called by the STO attached to the token (Or by the ST owner if there's no STO attached yet)
     * @param _investors A list of addresses to whom the minted tokens will be dilivered
     * @param _amounts A list of number of tokens get minted and transfer to corresponding address of the investor from _investor[] list
     * @return success
     */
    function mintMulti(address[] _investors, uint256[] _amounts) external onlyModule(STO_KEY, true) returns (bool success) {
        require(_investors.length == _amounts.length, "Mis-match in the length of the arrays");
        for (uint256 i = 0; i < _investors.length; i++) {
            mint(_investors[i], _amounts[i]);
        }
        return true;
    }

    /**
     * @notice Validate permissions with PermissionManager if it exists, If no Permission return false
     * @dev Note that IModule withPerm will allow ST owner all permissions anyway
     * @dev this allows individual modules to override this logic if needed (to not allow ST owner all permissions)
     * @param _delegate address of delegate
     * @param _module address of PermissionManager module
     * @param _perm the permissions
     * @return success
     */
    function checkPermission(address _delegate, address _module, bytes32 _perm) public view returns(bool) {
        if (modules[PERMISSIONMANAGER_KEY].length == 0) {
            return false;
        }

        for (uint8 i = 0; i < modules[PERMISSIONMANAGER_KEY].length; i++) {
            if (IPermissionManager(modules[PERMISSIONMANAGER_KEY][i].moduleAddress).checkPermission(_delegate, _module, _perm)) {
                return true;
            }
        }
    }

    /**
     * @notice used to set the token Burner address. It only be called by the owner
     * @param _tokenBurner Address of the token burner contract
     */
    function setTokenBurner(address _tokenBurner) external onlyOwner {
        tokenBurner = ITokenBurner(_tokenBurner);
    }

    /**
     * @notice Burn function used to burn the securityToken
     * @param _value No. of token that get burned
     */
<<<<<<< HEAD
    function burn(uint256 _value) checkGranularity(_value) public {
        _adjustInvestorCount(msg.sender, address(0), _value);
=======
    function burn(uint256 _value) checkGranularity(_value) public returns (bool) {
        adjustInvestorCount(msg.sender, address(0), _value);
>>>>>>> 5195e180
        require(tokenBurner != address(0), "Token Burner contract address is not set yet");
        require(verifyTransfer(msg.sender, address(0), _value), "Transfer is not valid");
        require(_value <= balances[msg.sender], "Value should no be greater than the balance of msg.sender");
        _adjustBalanceCheckpoints(msg.sender);
        _adjustTotalSupplyCheckpoints();
        // no need to require value <= totalSupply, since that would imply the
        // sender's balance is greater than the totalSupply, which *should* be an assertion failure

        balances[msg.sender] = balances[msg.sender].sub(_value);
        require(tokenBurner.burn(msg.sender, _value), "Token burner process is not validated");
        totalSupply_ = totalSupply_.sub(_value);
        emit Burnt(msg.sender, _value);
        emit Transfer(msg.sender, address(0), _value);
        return true;
    }

    /**
     * @notice Get function signature from _data
     * @param _data passed data
     * @return bytes4 sig
     */
    function _getSig(bytes _data) internal pure returns (bytes4 sig) {
        uint len = _data.length < 4 ? _data.length : 4;
        for (uint i = 0; i < len; i++) {
            sig = bytes4(uint(sig) + uint(_data[i]) * (2 ** (8 * (len - 1 - i))));
        }
    }

    /**
     * @notice Creates a checkpoint that can be used to query historical balances / totalSuppy
     * @return uint256
     */
    function createCheckpoint() external onlyModule(CHECKPOINT_KEY, true) returns(uint256) {
        require(currentCheckpointId < 2**256 - 1);
        currentCheckpointId = currentCheckpointId + 1;
        emit LogCheckpointCreated(currentCheckpointId, now);
        return currentCheckpointId;
    }

    /**
     * @notice Queries totalSupply as of a defined checkpoint
     * @param _checkpointId Checkpoint ID to query
     * @return uint256
     */
<<<<<<< HEAD
    function totalSupplyAt(uint256 _checkpointId) public view returns(uint256) {
        return _getValueAt(checkpointTotalSupply, _checkpointId, totalSupply());
=======
    function totalSupplyAt(uint256 _checkpointId) external view returns(uint256) {
        return getValueAt(checkpointTotalSupply, _checkpointId, totalSupply());
>>>>>>> 5195e180
    }

    /**
     * @notice Queries value at a defined checkpoint
     * @param checkpoints is array of Checkpoint objects
     * @param _checkpointId Checkpoint ID to query
     * @param _currentValue Current value of checkpoint
     * @return uint256
     */
    function _getValueAt(Checkpoint[] storage checkpoints, uint256 _checkpointId, uint256 _currentValue) internal view returns(uint256) {
        require(_checkpointId <= currentCheckpointId);
        //Checkpoint id 0 is when the token is first created - everyone has a zero balance
        if (_checkpointId == 0) {
          return 0;
        }
        if (checkpoints.length == 0) {
            return _currentValue;
        }
        if (checkpoints[0].checkpointId >= _checkpointId) {
            return checkpoints[0].value;
        }
        if (checkpoints[checkpoints.length - 1].checkpointId < _checkpointId) {
            return _currentValue;
        }
        if (checkpoints[checkpoints.length - 1].checkpointId == _checkpointId) {
            return checkpoints[checkpoints.length - 1].value;
        }
        uint256 min = 0;
        uint256 max = checkpoints.length - 1;
        while (max > min) {
            uint256 mid = (max + min) / 2;
            if (checkpoints[mid].checkpointId == _checkpointId) {
                max = mid;
                break;
            }
            if (checkpoints[mid].checkpointId < _checkpointId) {
                min = mid + 1;
            } else {
                max = mid;
            }
        }
        return checkpoints[max].value;
    }

    /**
     * @notice Queries balances as of a defined checkpoint
     * @param _investor Investor to query balance for
     * @param _checkpointId Checkpoint ID to query as of
     */
    function balanceOfAt(address _investor, uint256 _checkpointId) public view returns(uint256) {
        return _getValueAt(checkpointBalances[_investor], _checkpointId, balanceOf(_investor));
    }

}<|MERGE_RESOLUTION|>--- conflicted
+++ resolved
@@ -628,13 +628,8 @@
      * @notice Burn function used to burn the securityToken
      * @param _value No. of token that get burned
      */
-<<<<<<< HEAD
-    function burn(uint256 _value) checkGranularity(_value) public {
+    function burn(uint256 _value) checkGranularity(_value) public returns (bool) {
         _adjustInvestorCount(msg.sender, address(0), _value);
-=======
-    function burn(uint256 _value) checkGranularity(_value) public returns (bool) {
-        adjustInvestorCount(msg.sender, address(0), _value);
->>>>>>> 5195e180
         require(tokenBurner != address(0), "Token Burner contract address is not set yet");
         require(verifyTransfer(msg.sender, address(0), _value), "Transfer is not valid");
         require(_value <= balances[msg.sender], "Value should no be greater than the balance of msg.sender");
@@ -679,13 +674,8 @@
      * @param _checkpointId Checkpoint ID to query
      * @return uint256
      */
-<<<<<<< HEAD
-    function totalSupplyAt(uint256 _checkpointId) public view returns(uint256) {
+    function totalSupplyAt(uint256 _checkpointId) external view returns(uint256) {
         return _getValueAt(checkpointTotalSupply, _checkpointId, totalSupply());
-=======
-    function totalSupplyAt(uint256 _checkpointId) external view returns(uint256) {
-        return getValueAt(checkpointTotalSupply, _checkpointId, totalSupply());
->>>>>>> 5195e180
     }
 
     /**
