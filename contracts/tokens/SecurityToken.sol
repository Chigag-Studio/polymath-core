pragma solidity ^0.4.24;

import "openzeppelin-solidity/contracts/math/Math.sol";
import "../interfaces/IERC20.sol";
import "../interfaces/IModule.sol";
import "../interfaces/IModuleFactory.sol";
import "../interfaces/IModuleRegistry.sol";
import "../interfaces/IFeatureRegistry.sol";
import "../modules/TransferManager/ITransferManager.sol";
import "../modules/PermissionManager/IPermissionManager.sol";
import "../interfaces/ITokenBurner.sol";
import "../RegistryUpdater.sol";
import "openzeppelin-solidity/contracts/ReentrancyGuard.sol";
import "openzeppelin-solidity/contracts/token/ERC20/StandardToken.sol";
import "openzeppelin-solidity/contracts/token/ERC20/DetailedERC20.sol";

/**
* @title Security Token contract
* @notice SecurityToken is an ERC20 token with added capabilities:
* @notice - Implements the ST-20 Interface
* @notice - Transfers are restricted
* @notice - Modules can be attached to it to control its behaviour
* @notice - ST should not be deployed directly, but rather the SecurityTokenRegistry should be used
* @notice - ST does not inherit from ISecurityToken due to:
* @notice - https://github.com/ethereum/solidity/issues/4847
*/
contract SecurityToken is StandardToken, DetailedERC20, ReentrancyGuard, RegistryUpdater {
    using SafeMath for uint256;

    bytes32 public constant securityTokenVersion = "0.0.2";

    // off-chain hash
    string public tokenDetails;

    uint8 public constant PERMISSIONMANAGER_KEY = 1;
    uint8 public constant TRANSFERMANAGER_KEY = 2;
    uint8 public constant STO_KEY = 3;
    uint8 public constant CHECKPOINT_KEY = 4;
    uint256 public granularity;

    // Value of current checkpoint
    uint256 public currentCheckpointId;

    // Total number of non-zero token holders
    uint256 public investorCount;

    // List of token holders
    address[] public investors;

    // Reference to token burner contract
    ITokenBurner public tokenBurner;

    // Use to temporarily halt all transactions
    bool public transfersFrozen;

    // Use to permanently halt all minting
    bool public mintingFrozen;

    // Use to permanently halt controller actions
    bool public controllerDisabled;

    // address whitelisted by issuer as controller
    address public controller;

    struct ModuleData {
        bytes32 name;
        address module;
        address moduleFactory;
        bool isArchived;
        uint8 moduleType;
        uint256 moduleIndex;
        uint256 nameIndex;
    }

    // Structures to maintain checkpoints of balances for governance / dividends
    struct Checkpoint {
        uint256 checkpointId;
        uint256 value;
    }

    mapping (address => Checkpoint[]) public checkpointBalances;
    Checkpoint[] public checkpointTotalSupply;

    mapping (bytes4 => bool) transferFunctions;

    // Records added modules - module list should be order agnostic!
    mapping (uint8 => address[]) public modules;

    // Records information about the module
    mapping (address => ModuleData) modulesToData;

    // Records added module names - module list should be order agnostic!
    mapping (bytes32 => address[]) names;

    mapping (address => bool) public investorListed;

    // Emit at the time when module get added
    event LogModuleAdded(
        uint8 indexed _type,
        bytes32 _name,
        address _moduleFactory,
        address _module,
        uint256 _moduleCost,
        uint256 _budget,
        uint256 _timestamp
    );

    // Emit when the token details get updated
    event LogUpdateTokenDetails(string _oldDetails, string _newDetails);
    // Emit when the granularity get changed
    event LogGranularityChanged(uint256 _oldGranularity, uint256 _newGranularity);
    // Emit when Module get removed from the securityToken
    event LogModuleRemoved(uint8 indexed _type, address _module, uint256 _timestamp);
    // Emit when Module get archived from the securityToken
    event LogModuleArchived(uint8 indexed _type, address _module, uint256 _timestamp);
    // Emit when Module get unarchived from the securityToken
    event LogModuleUnarchived(uint8 indexed _type, address _module, uint256 _timestamp);
    // Emit when the budget allocated to a module is changed
    event LogModuleBudgetChanged(uint8 indexed _moduleType, address _module, uint256 _oldBudget, uint256 _budget);
    // Emit when transfers are frozen or unfrozen
    event LogFreezeTransfers(bool _status, uint256 _timestamp);
    // Emit when new checkpoint created
    event LogCheckpointCreated(uint256 indexed _checkpointId, uint256 _timestamp);
    // Emit when is permanently frozen by the issuer
    event LogFreezeMinting(uint256 _timestamp);
    // Change the STR address in the event of a upgrade
    event LogChangeSTRAddress(address indexed _oldAddress, address indexed _newAddress);
    // Events to log minting and burning
    event Minted(address indexed to, uint256 amount);
    event Burnt(address indexed _burner, uint256 _value);

    // Events to log controller actions
    event LogSetController(address indexed _oldController, address indexed _newController);
    event LogForceTransfer(address indexed _controller, address indexed _from, address indexed _to, uint256 _amount, bool _verifyTransfer, bytes _data);
    event LogDisableController(uint256 _timestamp);

    // Require msg.sender to be the specified module type
    modifier onlyModule(uint8 _type) {
        require(modulesToData[msg.sender].module == msg.sender, "Address mismatch");
        require(modulesToData[msg.sender].moduleType == _type, "Type mismatch");
        require(!modulesToData[msg.sender].isArchived, "Module archived");
        _;
    }

    // Require msg.sender to be the specified module type or the owner of the token
    modifier onlyModuleOrOwner(uint8 _type) {
        if (msg.sender == owner) {
            _;
        } else {
          require(modulesToData[msg.sender].module == msg.sender, "Address mismatch");
          require(modulesToData[msg.sender].moduleType == _type, "Type mismatch");
          require(!modulesToData[msg.sender].isArchived, "Module archived");
          _;
        }
    }

    modifier checkGranularity(uint256 _amount) {
        require(_amount % granularity == 0, "Unable to modify token balances at this granularity");
        _;
    }

    modifier isMintingAllowed() {
        require(!mintingFrozen, "Minting is permanently frozen");
        _;
    }

    modifier isEnabled(string _nameKey) {
        require(IFeatureRegistry(featureRegistry).getFeatureStatus(_nameKey));
        _;
    }

    /**
     * @notice Revert if called by account which is not a controller
     */
    modifier onlyController() {
        require(msg.sender == controller);
        require(!controllerDisabled);
        _;
    }

    /**
     * @notice Constructor
     * @param _name Name of the SecurityToken
     * @param _symbol Symbol of the Token
     * @param _decimals Decimals for the securityToken
     * @param _granularity granular level of the token
     * @param _tokenDetails Details of the token that are stored off-chain (IPFS hash)
     * @param _polymathRegistry Contract address of the polymath registry
     */
    constructor (
        string _name,
        string _symbol,
        uint8 _decimals,
        uint256 _granularity,
        string _tokenDetails,
        address _polymathRegistry
    )
    public
    DetailedERC20(_name, _symbol, _decimals)
    RegistryUpdater(_polymathRegistry)
    {
        //When it is created, the owner is the STR
        updateFromRegistry();
        tokenDetails = _tokenDetails;
        granularity = _granularity;
        transferFunctions[bytes4(keccak256("transfer(address,uint256)"))] = true;
        transferFunctions[bytes4(keccak256("transferFrom(address,address,uint256)"))] = true;
        transferFunctions[bytes4(keccak256("mint(address,uint256)"))] = true;
        transferFunctions[bytes4(keccak256("burn(uint256)"))] = true;
<<<<<<< HEAD
        transferFunctions[bytes4(keccak256("mintMulti(address[],uint256[])"))] = true;
=======
        transferFunctions[bytes4(keccak256("forceTransfer(address,address,uint256,bytes)"))] = true;
>>>>>>> ddcdb427
    }

    /**
     * @notice Function used to attach the module in security token
     * @param _moduleFactory Contract address of the module factory that needs to be attached
     * @param _data Data used for the intialization of the module factory variables
     * @param _maxCost Maximum cost of the Module factory
     * @param _budget Budget of the Module factory
     */
    function addModule(
        address _moduleFactory,
        bytes _data,
        uint256 _maxCost,
        uint256 _budget
    ) external onlyOwner nonReentrant {
        _addModule(_moduleFactory, _data, _maxCost, _budget);
    }

    /**
    * @notice _addModule handles the attachment (or replacement) of modules for the ST
    * @dev  E.G.: On deployment (through the STR) ST gets a TransferManager module attached to it
    * @dev to control restrictions on transfers.
    * @dev You are allowed to add a new moduleType if:
    * @dev - there is no existing module of that type yet added
    * @dev - the last member of the module list is replacable
    * @param _moduleFactory is the address of the module factory to be added
    * @param _data is data packed into bytes used to further configure the module (See STO usage)
    * @param _maxCost max amount of POLY willing to pay to module. (WIP)
    */
    function _addModule(address _moduleFactory, bytes _data, uint256 _maxCost, uint256 _budget) internal {
        //Check that module exists in registry - will throw otherwise
        IModuleRegistry(moduleRegistry).useModule(_moduleFactory);
        IModuleFactory moduleFactory = IModuleFactory(_moduleFactory);
        uint8 moduleType = moduleFactory.getType();
        /* require(modules[moduleType].length < MAX_MODULES, "Limit of MAX MODULES is reached"); */
        uint256 moduleCost = moduleFactory.getSetupCost();
        require(moduleCost <= _maxCost, "Max Cost is always be greater than module cost");
        //Approve fee for module
        require(ERC20(polyToken).approve(_moduleFactory, moduleCost), "Not able to approve the module cost");
        //Creates instance of module from factory
        address module = moduleFactory.deploy(_data);
        require(modulesToData[module].module == address(0), "Module already exists");
        //Approve ongoing budget
        require(ERC20(polyToken).approve(module, _budget), "Not able to approve the budget");
        //Add to SecurityToken module map
        bytes32 moduleName = moduleFactory.getName();
        modulesToData[module] = ModuleData(moduleName, module, _moduleFactory, false, moduleType, modules[moduleType].length, names[moduleName].length);
        modules[moduleType].push(module);
        names[moduleName].push(module);
        //Emit log event
        emit LogModuleAdded(moduleType, moduleName, _moduleFactory, module, moduleCost, _budget, now);
    }

    /**
    * @notice Archives a module attached to the SecurityToken
    * @param _module address of module to archive
    */
    function archiveModule(address _module) external onlyOwner {
        require(!modulesToData[_module].isArchived, "Already archived");
        require(modulesToData[_module].module != address(0), "Module missing");
        emit LogModuleArchived(modulesToData[_module].moduleType, _module, now);
        modulesToData[_module].isArchived = true;
    }

    /**
    * @notice Unarchives a module attached to the SecurityToken
    * @param _module address of module to unarchive
    */
    function unarchiveModule(address _module) external onlyOwner {
        require(modulesToData[_module].isArchived, "Already archived");
        emit LogModuleUnarchived(modulesToData[_module].moduleType, _module, now);
        modulesToData[_module].isArchived = false;
    }

    /**
    * @notice Unarchives a module attached to the SecurityToken
    * @param _module address of module to unarchive
    */
    function removeModule(address _module) external onlyOwner {
        require(modulesToData[_module].module != address(0), "Module missing");
        emit LogModuleRemoved(modulesToData[_module].moduleType, _module, now);
        // Remove from module type list
        uint256 index = modulesToData[_module].moduleIndex;
        uint8 moduleType = modulesToData[_module].moduleType;
        uint256 length = modules[moduleType].length;
        modules[moduleType][index] = modules[moduleType][length - 1];
        modules[moduleType].length = length - 1;
        // Remove from module names list
        index = modulesToData[_module].nameIndex;
        bytes32 name = modulesToData[_module].name;
        length = names[name].length;
        names[name][index] = names[name][length - 1];
        names[name].length = length - 1;
        // Remove from modulesToData
        delete modulesToData[_module];

    }

    /**
     * @notice Returns module list for a module type
     * @param _module address of the module
     * @return bytes32 name
     * @return address module address
     * @return address module factory address
     * @return bool module archived
     * @return uint8 module type
     * @return uint256 module index
     * @return uint256 name index

     */
    function getModule(address _module) external view returns (bytes32, address, address, bool, uint8, uint256, uint256) {
        return (modulesToData[_module].name,
          modulesToData[_module].module,
          modulesToData[_module].moduleFactory,
          modulesToData[_module].isArchived,
          modulesToData[_module].moduleType,
          modulesToData[_module].moduleIndex,
          modulesToData[_module].nameIndex);
    }

    /**
     * @notice returns module list for a module name
     * @param _name name of the module
     * @return address[] list of modules with this name
     */
    function getModulesByName(bytes32 _name) external view returns (address[]) {
        return names[_name];
    }

    /**
     * @notice returns module list for a module type
     * @param _type type of the module
     * @return address[] list of modules with this type
     */
    function getModulesByType(uint8 _type) external view returns (address[]) {
        return modules[_type];
    }

    /**
    * @notice allows the owner to withdraw unspent POLY stored by them on the ST.
    * @dev Owner can transfer POLY to the ST which will be used to pay for modules that require a POLY fee.
    * @param _amount amount of POLY to withdraw
    */
    function withdrawPoly(uint256 _amount) external onlyOwner {
        require(ERC20(polyToken).transfer(owner, _amount), "In-sufficient balance");
    }

    /**
    * @notice allows owner to approve more POLY to one of the modules
    * @param _module module address
    * @param _budget new budget
    */
    function changeModuleBudget(address _module, uint256 _budget) external onlyOwner {
        require(modulesToData[_module].module != address(0), "Module missing");
        uint256 _currentAllowance = IERC20(polyToken).allowance(address(this), _module);
        if (_budget < _currentAllowance) {
            require(IERC20(polyToken).decreaseApproval(_module, _currentAllowance.sub(_budget)), "Insufficient balance to decreaseApproval");
        } else {
            require(IERC20(polyToken).increaseApproval(_module, _budget.sub(_currentAllowance)), "Insufficient balance to increaseApproval");
        }
        emit LogModuleBudgetChanged(modulesToData[_module].moduleType, _module, _currentAllowance, _budget);
    }

    /**
     * @notice change the tokenDetails
     * @param _newTokenDetails New token details
     */
    function updateTokenDetails(string _newTokenDetails) external onlyOwner {
        emit LogUpdateTokenDetails(tokenDetails, _newTokenDetails);
        tokenDetails = _newTokenDetails;
    }

    /**
    * @notice allows owner to change token granularity
    * @param _granularity granularity level of the token
    */
    function changeGranularity(uint256 _granularity) external onlyOwner {
        require(_granularity != 0, "Granularity can not be 0");
        emit LogGranularityChanged(granularity, _granularity);
        granularity = _granularity;
    }

    /**
    * @notice keeps track of the number of non-zero token holders
    * @param _from sender of transfer
    * @param _to receiver of transfer
    * @param _value value of transfer
    */
    function _adjustInvestorCount(address _from, address _to, uint256 _value) internal {
        if ((_value == 0) || (_from == _to)) {
            return;
        }
        // Check whether receiver is a new token holder
        if ((balanceOf(_to) == 0) && (_to != address(0))) {
            investorCount = investorCount.add(1);
        }
        // Check whether sender is moving all of their tokens
        if (_value == balanceOf(_from)) {
            investorCount = investorCount.sub(1);
        }
        //Also adjust investor list
        if (!investorListed[_to] && (_to != address(0))) {
            investors.push(_to);
            investorListed[_to] = true;
        }

    }

    /**
    * @notice removes addresses with zero balances from the investors list
    * @param _start Index in investor list at which to start removing zero balances
    * @param _iters Max number of iterations of the for loop
    * NB - pruning this list will mean you may not be able to iterate over investors on-chain as of a historical checkpoint
    */
    function pruneInvestors(uint256 _start, uint256 _iters) external onlyOwner {
        for (uint256 i = _start; i < Math.min256(_start.add(_iters), investors.length); i++) {
            if ((i < investors.length) && (balanceOf(investors[i]) == 0)) {
                investorListed[investors[i]] = false;
                investors[i] = investors[investors.length - 1];
                investors.length--;
            }
        }
    }

    /**
     * @notice gets length of investors array
     * NB - this length may differ from investorCount if list has not been pruned of zero balance investors
     * @return length
     */
    function getInvestorsLength() external view returns(uint256) {
        return investors.length;
    }

    /**
     * @notice freeze transfers
     */
    function freezeTransfers() external onlyOwner {
        require(!transfersFrozen);
        transfersFrozen = true;
        emit LogFreezeTransfers(true, now);
    }

    /**
     * @notice unfreeze transfers
     */
    function unfreezeTransfers() external onlyOwner {
        require(transfersFrozen);
        transfersFrozen = false;
        emit LogFreezeTransfers(false, now);
    }

    /**
     * @notice adjust totalsupply at checkpoint after minting or burning tokens
     */
    function _adjustTotalSupplyCheckpoints() internal {
        _adjustCheckpoints(checkpointTotalSupply, totalSupply());
    }

    /**
     * @notice adjust token holder balance at checkpoint after a token transfer
     * @param _investor address of the token holder affected
     */
    function _adjustBalanceCheckpoints(address _investor) internal {
        _adjustCheckpoints(checkpointBalances[_investor], balanceOf(_investor));
    }

    /**
     * @notice store the changes to the checkpoint objects
     * @param _checkpoints the affected checkpoint object array
     * @param _newValue the new value that needs to be stored
     */
    function _adjustCheckpoints(Checkpoint[] storage _checkpoints, uint256 _newValue) internal {
        //No checkpoints set yet
        if (currentCheckpointId == 0) {
            return;
        }
        //No previous checkpoint data - add current balance against checkpoint
        if (_checkpoints.length == 0) {
            _checkpoints.push(
                Checkpoint({
                    checkpointId: currentCheckpointId,
                    value: _newValue
                })
            );
            return;
        }
        //No new checkpoints since last update
        if (_checkpoints[_checkpoints.length - 1].checkpointId == currentCheckpointId) {
            return;
        }
        //New checkpoint, so record balance
        _checkpoints.push(
            Checkpoint({
                checkpointId: currentCheckpointId,
                value: _newValue
            })
        );
    }

    /**
     * @notice Overloaded version of the transfer function
     * @param _to receiver of transfer
     * @param _value value of transfer
     * @return bool success
     */
    function transfer(address _to, uint256 _value) public returns (bool success) {
        _adjustInvestorCount(msg.sender, _to, _value);
        require(verifyTransfer(msg.sender, _to, _value), "Transfer is not valid");
        _adjustBalanceCheckpoints(msg.sender);
        _adjustBalanceCheckpoints(_to);
        require(super.transfer(_to, _value));
        return true;
    }

    /**
     * @notice Overloaded version of the transferFrom function
     * @param _from sender of transfer
     * @param _to receiver of transfer
     * @param _value value of transfer
     * @return bool success
     */
    function transferFrom(address _from, address _to, uint256 _value) public returns (bool success) {
        _adjustInvestorCount(_from, _to, _value);
        require(verifyTransfer(_from, _to, _value), "Transfer is not valid");
        _adjustBalanceCheckpoints(_from);
        _adjustBalanceCheckpoints(_to);
        require(super.transferFrom(_from, _to, _value));
        return true;
    }

    /**
     * @notice validate transfer with TransferManager module if it exists
     * @dev TransferManager module has a key of 2
     * @param _from sender of transfer
     * @param _to receiver of transfer
     * @param _amount value of transfer
     * @return bool
     */
    function verifyTransfer(address _from, address _to, uint256 _amount) public checkGranularity(_amount) returns (bool) {
        if (!transfersFrozen) {
            bool isTransfer = false;
            if (transferFunctions[_getSig(msg.data)]) {
              isTransfer = true;
            }
            if (modules[TRANSFERMANAGER_KEY].length == 0) {
                return true;
            }
            bool isInvalid = false;
            bool isValid = false;
            bool isForceValid = false;
            bool unarchived = false;
            address module;
            for (uint8 i = 0; i < modules[TRANSFERMANAGER_KEY].length; i++) {
                module = modules[TRANSFERMANAGER_KEY][i];
                if (!modulesToData[module].isArchived) {
                    unarchived = true;
                    ITransferManager.Result valid = ITransferManager(module).verifyTransfer(_from, _to, _amount, isTransfer);
                    if (valid == ITransferManager.Result.INVALID) {
                        isInvalid = true;
                    }
                    if (valid == ITransferManager.Result.VALID) {
                        isValid = true;
                    }
                    if (valid == ITransferManager.Result.FORCE_VALID) {
                        isForceValid = true;
                    }
                }
            }
            // If no unarchived modules, return true by default
            return unarchived ? (isForceValid ? true : (isInvalid ? false : isValid)) : true;
      }
      return false;
    }

    /**
     * @notice Permanently freeze minting of this security token.
     * @dev It MUST NOT be possible to increase `totalSuppy` after this function is called.
     */
    function freezeMinting() external isMintingAllowed() isEnabled("freezeMintingAllowed") onlyOwner {
        mintingFrozen = true;
        emit LogFreezeMinting(now);
    }

    /**
     * @notice mints new tokens and assigns them to the target _investor.
     * @dev Can only be called by the issuer or STO attached to the token
     * @param _investor Address where the minted tokens will be delivered
     * @param _amount Number of tokens be minted
     * @return success
     */
    function mint(address _investor, uint256 _amount) public onlyModuleOrOwner(STO_KEY) checkGranularity(_amount) isMintingAllowed() returns (bool success) {
        require(_investor != address(0), "Investor address should not be 0x");
        _adjustInvestorCount(address(0), _investor, _amount);
        require(verifyTransfer(address(0), _investor, _amount), "Transfer is not valid");
        _adjustBalanceCheckpoints(_investor);
        _adjustTotalSupplyCheckpoints();
        totalSupply_ = totalSupply_.add(_amount);
        balances[_investor] = balances[_investor].add(_amount);
        emit Minted(_investor, _amount);
        emit Transfer(address(0), _investor, _amount);
        return true;
    }

    /**
     * @notice mints new tokens and assigns them to the target _investor.
     * @dev Can only be called by the issuer or STO attached to the token.
     * @param _investors A list of addresses to whom the minted tokens will be dilivered
     * @param _amounts A list of number of tokens get minted and transfer to corresponding address of the investor from _investor[] list
     * @return success
     */
    function mintMulti(address[] _investors, uint256[] _amounts) external onlyModuleOrOwner(STO_KEY) returns (bool success) {
        require(_investors.length == _amounts.length, "Mis-match in the length of the arrays");
        for (uint256 i = 0; i < _investors.length; i++) {
            mint(_investors[i], _amounts[i]);
        }
        return true;
    }

    /**
     * @notice Validate permissions with PermissionManager if it exists, If no Permission return false
     * @dev Note that IModule withPerm will allow ST owner all permissions anyway
     * @dev this allows individual modules to override this logic if needed (to not allow ST owner all permissions)
     * @param _delegate address of delegate
     * @param _module address of PermissionManager module
     * @param _perm the permissions
     * @return success
     */
    function checkPermission(address _delegate, address _module, bytes32 _perm) public view returns(bool) {
        if (modules[PERMISSIONMANAGER_KEY].length == 0) {
            return false;
        }

        for (uint8 i = 0; i < modules[PERMISSIONMANAGER_KEY].length; i++) {
            if (IPermissionManager(modules[PERMISSIONMANAGER_KEY][i]).checkPermission(_delegate, _module, _perm)) {
                return true;
            }
        }
    }

    /**
     * @notice used to set the token Burner address. It only be called by the owner
     * @param _tokenBurner Address of the token burner contract
     */
    function setTokenBurner(address _tokenBurner) external onlyOwner {
        tokenBurner = ITokenBurner(_tokenBurner);
    }

    /**
     * @notice Burn function used to burn the securityToken
     * @param _value No. of token that get burned
     */
    function burn(uint256 _value) checkGranularity(_value) public returns (bool) {
        _adjustInvestorCount(msg.sender, address(0), _value);
        require(tokenBurner != address(0), "Token Burner contract address is not set yet");
        require(verifyTransfer(msg.sender, address(0), _value), "Transfer is not valid");
        require(_value <= balances[msg.sender], "Value should no be greater than the balance of msg.sender");
        _adjustBalanceCheckpoints(msg.sender);
        _adjustTotalSupplyCheckpoints();
        // no need to require value <= totalSupply, since that would imply the
        // sender's balance is greater than the totalSupply, which *should* be an assertion failure

        balances[msg.sender] = balances[msg.sender].sub(_value);
        require(tokenBurner.burn(msg.sender, _value), "Token burner process is not validated");
        totalSupply_ = totalSupply_.sub(_value);
        emit Burnt(msg.sender, _value);
        emit Transfer(msg.sender, address(0), _value);
        return true;
    }

    /**
     * @notice Get function signature from _data
     * @param _data passed data
     * @return bytes4 sig
     */
    function _getSig(bytes _data) internal pure returns (bytes4 sig) {
        uint len = _data.length < 4 ? _data.length : 4;
        for (uint i = 0; i < len; i++) {
            sig = bytes4(uint(sig) + uint(_data[i]) * (2 ** (8 * (len - 1 - i))));
        }
    }

    /**
     * @notice Creates a checkpoint that can be used to query historical balances / totalSuppy
     * @return uint256
     */
    function createCheckpoint() external onlyModuleOrOwner(CHECKPOINT_KEY) returns(uint256) {
        require(currentCheckpointId < 2**256 - 1);
        currentCheckpointId = currentCheckpointId + 1;
        emit LogCheckpointCreated(currentCheckpointId, now);
        return currentCheckpointId;
    }

    /**
     * @notice Queries totalSupply as of a defined checkpoint
     * @param _checkpointId Checkpoint ID to query
     * @return uint256
     */
    function totalSupplyAt(uint256 _checkpointId) external view returns(uint256) {
        return _getValueAt(checkpointTotalSupply, _checkpointId, totalSupply());
    }

    /**
     * @notice Queries value at a defined checkpoint
     * @param checkpoints is array of Checkpoint objects
     * @param _checkpointId Checkpoint ID to query
     * @param _currentValue Current value of checkpoint
     * @return uint256
     */
    function _getValueAt(Checkpoint[] storage checkpoints, uint256 _checkpointId, uint256 _currentValue) internal view returns(uint256) {
        require(_checkpointId <= currentCheckpointId);
        //Checkpoint id 0 is when the token is first created - everyone has a zero balance
        if (_checkpointId == 0) {
          return 0;
        }
        if (checkpoints.length == 0) {
            return _currentValue;
        }
        if (checkpoints[0].checkpointId >= _checkpointId) {
            return checkpoints[0].value;
        }
        if (checkpoints[checkpoints.length - 1].checkpointId < _checkpointId) {
            return _currentValue;
        }
        if (checkpoints[checkpoints.length - 1].checkpointId == _checkpointId) {
            return checkpoints[checkpoints.length - 1].value;
        }
        uint256 min = 0;
        uint256 max = checkpoints.length - 1;
        while (max > min) {
            uint256 mid = (max + min) / 2;
            if (checkpoints[mid].checkpointId == _checkpointId) {
                max = mid;
                break;
            }
            if (checkpoints[mid].checkpointId < _checkpointId) {
                min = mid + 1;
            } else {
                max = mid;
            }
        }
        return checkpoints[max].value;
    }

    /**
     * @notice Queries balances as of a defined checkpoint
     * @param _investor Investor to query balance for
     * @param _checkpointId Checkpoint ID to query as of
     */
    function balanceOfAt(address _investor, uint256 _checkpointId) public view returns(uint256) {
        return _getValueAt(checkpointBalances[_investor], _checkpointId, balanceOf(_investor));
    }

    /**
     * @notice Use by the issuer ot set the controller addresses
     * @param _controller address of the controller
     */
    function setController(address _controller) public onlyOwner {
        require(!controllerDisabled);
        emit LogSetController(controller, _controller);
        controller = _controller;
    }

    /**
     * @notice Use by the issuer to permanently disable controller functionality
     * @dev enabled via feature switch "disableControllerAllowed"
     */
    function disableController() external isEnabled("disableControllerAllowed") onlyOwner {
        require(!controllerDisabled);
        controllerDisabled = true;
        delete controller;
        emit LogDisableController(now);
    }

    /**
     * @notice Use by a controller to execute a foced transfer
     * @param _from address from which to take tokens
     * @param _to address where to send tokens
     * @param _value amount of tokens to transfer
     * @param _data data attached to the transfer by controller to emit in event
     */
    function forceTransfer(address _from, address _to, uint256 _value, bytes _data) public onlyController returns(bool) {
        _adjustInvestorCount(_from, _to, _value);
        bool verified = verifyTransfer(_from, _to, _value);
        _adjustBalanceCheckpoints(_from);
        _adjustBalanceCheckpoints(_to);

        require(_to != address(0));
        require(_value <= balances[_from]);
        balances[_from] = balances[_from].sub(_value);
        balances[_to] = balances[_to].add(_value);

        emit LogForceTransfer(msg.sender, _from, _to, _value, verified, _data);
        emit Transfer(_from, _to, _value);
        return true;
    }

}<|MERGE_RESOLUTION|>--- conflicted
+++ resolved
@@ -207,11 +207,8 @@
         transferFunctions[bytes4(keccak256("transferFrom(address,address,uint256)"))] = true;
         transferFunctions[bytes4(keccak256("mint(address,uint256)"))] = true;
         transferFunctions[bytes4(keccak256("burn(uint256)"))] = true;
-<<<<<<< HEAD
         transferFunctions[bytes4(keccak256("mintMulti(address[],uint256[])"))] = true;
-=======
         transferFunctions[bytes4(keccak256("forceTransfer(address,address,uint256,bytes)"))] = true;
->>>>>>> ddcdb427
     }
 
     /**
