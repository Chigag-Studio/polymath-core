pragma solidity ^0.4.18;

import 'zeppelin-solidity/contracts/token/ERC20/StandardToken.sol';
import 'zeppelin-solidity/contracts/token/ERC20/DetailedERC20.sol';
import 'zeppelin-solidity/contracts/token/ERC20/ERC20.sol';
import '../interfaces/ISecurityToken.sol';
import '../interfaces/IModule.sol';
import '../interfaces/IModuleFactory.sol';
import '../interfaces/IModuleRegistry.sol';
import '../interfaces/IST20.sol';
import '../modules/TransferManager/ITransferManager.sol';
import '../modules/PermissionManager/IPermissionManager.sol';
import '../interfaces/ISecurityTokenRegistry.sol';

/**
* @title SecurityToken
* @notice SecurityToken is an ERC20 token with added capabilities:
* - Transfers are restricted
* - Modules can be attached to it to control its behaviour
* - ST should not be deployed directly, but rather the SecurityTokenRegistry should be used
*/
contract SecurityToken is ISecurityToken, StandardToken, DetailedERC20 {
    using SafeMath for uint256;

    bytes32 public securityTokenVersion = "0.0.1";

    ERC20 public polyToken;

    struct ModuleData {
      bytes32 name;
      address moduleAddress;
      bool replaceable;
    }

    address public moduleRegistry;

    // Permission has a key of 1
    // TransferManager has a key of 2
    // STO has a key of 3
    // Other modules TBD
    mapping (uint8 => ModuleData) public modules;

<<<<<<< HEAD
    event LogModuleAdded(uint8 indexed _type, bytes32 _name, address _moduleFactory, address _module, uint256 _moduleCost, uint256 _timestamp);
=======
    event LogModuleAdded(uint8 _type, bytes32 _name, address _moduleFactory, address _module, uint256 _moduleCost, uint256 _budget, uint256 _timestamp);
    event LogModuleBudgetChanged(uint8 _moduleType, address _module, uint256 _budget);
>>>>>>> e79c8bb5
    event Mint(address indexed to, uint256 amount);

    //if _fallback is true, then we only allow the module if it is set, if it is not set we only allow the owner
    modifier onlyModule(uint8 _i, bool _fallback) {
      if (_fallback && (address(0) == modules[_i].moduleAddress)) {
          require(msg.sender == owner);
      } else {
          require(msg.sender == modules[_i].moduleAddress);
      }
      _;
    }

    function SecurityToken(
        string _name,
        string _symbol,
        uint8 _decimals,
        bytes32 _tokenDetails,
        address _owner
    )
    public
    DetailedERC20(_name, _symbol, _decimals)
    {
        //When it is created, the owner is the STR
        moduleRegistry = ISecurityTokenRegistry(_owner).moduleRegistry();
        polyToken = ERC20(ISecurityTokenRegistry(_owner).polyAddress());
        tokenDetails = _tokenDetails;
        //owner = _owner;
    }

    function addModule(address _moduleFactory, bytes _data, uint256 _maxCost, uint256 _budget, bool _replaceable) external {
        require(msg.sender == owner);
        _addModule(_moduleFactory, _data, _maxCost, _budget, _replaceable);
    }

    /**
    * @notice _addModule handles the attachment (or replacement) of modules for the ST
    * E.G.: On deployment (through the STR) ST gets a TransferManager module attached to it
    * to control restrictions on transfers.
    * @param _moduleFactory is the address of the module factory to be added
    * @param _data is data packed into bytes used to further configure the module (See STO usage)
    * @param _maxCost max amount of POLY willing to pay to module. (WIP)
    * @param _replaceable whether or not the module is supposed to be replaceable
    */
    //You are only ever allowed one instance, for a given module type
    function _addModule(address _moduleFactory, bytes _data, uint256 _maxCost, uint256 _budget, bool _replaceable) internal {
        //Check that module exists in registry - will throw otherwise
        IModuleRegistry(moduleRegistry).useModule(_moduleFactory);
        IModuleFactory moduleFactory = IModuleFactory(_moduleFactory);
        uint256 moduleCost = moduleFactory.getCost();
        require(moduleCost <= _maxCost);
        //Check that this module has not already been set as non-replaceable
        if (modules[moduleFactory.getType()].moduleAddress != address(0)) {
          require(modules[moduleFactory.getType()].replaceable);
        }
        //Approve fee for module
        require(polyToken.approve(_moduleFactory, moduleCost));
        //Creates instance of module from factory
        address module = moduleFactory.deploy(_data);
        //Approve ongoing budget
        require(polyToken.approve(module, _budget));
        //Add to SecurityToken module map
        modules[moduleFactory.getType()] = ModuleData(moduleFactory.getName(), module, _replaceable);
        //Emit log event
        LogModuleAdded(moduleFactory.getType(), moduleFactory.getName(), _moduleFactory, module, moduleCost, _budget, now);
    }

    function withdrawPoly(uint256 _amount) public onlyOwner {
        require(polyToken.transfer(owner, _amount));
    }

    function changeModuleBudget(uint8 _moduleType, uint256 _budget) public onlyOwner {
        require(_moduleType != 0);
        require(modules[_moduleType].moduleAddress != address(0));
        require(polyToken.approve(modules[_moduleType].moduleAddress, _budget));
        LogModuleBudgetChanged(_moduleType, modules[_moduleType].moduleAddress, _budget);
    }

    /**
     * @dev Overladed version of the transfer function
     */
    function transfer(address _to, uint256 _value) public returns (bool success) {
        require(verifyTransfer(msg.sender, _to, _value));
        return super.transfer(_to, _value);
    }

    /**
     * @dev Overladed version of the transferFrom function
     */
    function transferFrom(address _from, address _to, uint256 _value) public returns (bool success) {
        require(verifyTransfer(_from, _to, _value));
        return super.transferFrom(_from, _to, _value);
    }

    // Permissions this to a TransferManager module, which has a key of 2
    // If no TransferManager return true
    function verifyTransfer(address _from, address _to, uint256 _amount) public returns (bool success) {
        if (modules[2].moduleAddress == address(0)) {
          return true;
        }
        return ITransferManager(modules[2].moduleAddress).verifyTransfer(_from, _to, _amount);
    }

    // Only STO module can call this, has a key of 3
    function mint(address _investor, uint256 _amount) public onlyModule(3, true) returns (bool success) {
        require(verifyTransfer(address(0), _investor, _amount));
        totalSupply_ = totalSupply_.add(_amount);
        balances[_investor] = balances[_investor].add(_amount);
        Mint(_investor, _amount);
        Transfer(address(0), _investor, _amount);
        return true;
    }

    //TODO: Implement this function
    function investorStatus(address /* _investor */) public pure returns (uint8 _status) {
      return 0;
    }

    // Permissions this to a Permission module, which has a key of 1
    // If no Permission return false - note that IModule withPerm will allow ST owner all permissions anyway
    // this allows individual modules to override this logic if needed (to not allow ST owner all permissions)
    function checkPermission(address _delegate, address _module, bytes32 _perm) view public returns(bool) {
      if (modules[1].moduleAddress == address(0)) {
        return false;
      }
      return IPermissionManager(modules[1].moduleAddress).checkPermission(_delegate, _module, _perm);
    }

}<|MERGE_RESOLUTION|>--- conflicted
+++ resolved
@@ -40,12 +40,8 @@
     // Other modules TBD
     mapping (uint8 => ModuleData) public modules;
 
-<<<<<<< HEAD
-    event LogModuleAdded(uint8 indexed _type, bytes32 _name, address _moduleFactory, address _module, uint256 _moduleCost, uint256 _timestamp);
-=======
-    event LogModuleAdded(uint8 _type, bytes32 _name, address _moduleFactory, address _module, uint256 _moduleCost, uint256 _budget, uint256 _timestamp);
-    event LogModuleBudgetChanged(uint8 _moduleType, address _module, uint256 _budget);
->>>>>>> e79c8bb5
+    event LogModuleAdded(uint8 indexed _type, bytes32 _name, address _moduleFactory, address _module, uint256 _moduleCost, uint256 _budget, uint256 _timestamp);
+    event LogModuleBudgetChanged(uint8 indexed _moduleType, address _module, uint256 _budget);
     event Mint(address indexed to, uint256 amount);
 
     //if _fallback is true, then we only allow the module if it is set, if it is not set we only allow the owner
@@ -141,7 +137,7 @@
 
     // Permissions this to a TransferManager module, which has a key of 2
     // If no TransferManager return true
-    function verifyTransfer(address _from, address _to, uint256 _amount) public returns (bool success) {
+    function verifyTransfer(address _from, address _to, uint256 _amount) view public returns (bool success) {
         if (modules[2].moduleAddress == address(0)) {
           return true;
         }
