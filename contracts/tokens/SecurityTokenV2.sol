pragma solidity ^0.4.18;

import "./SecurityToken.sol";


/**
* @title SecurityToken
* @notice SecurityToken is an ERC20 token with added capabilities:
* - Transfers are restricted
* - Modules can be attached to it to control its behaviour
* - ST should not be deployed directly, but rather the SecurityTokenRegistry should be used
*/
contract SecurityTokenV2 is SecurityToken {
    bytes32 public securityTokenVersion = "0.0.2";

    function SecurityTokenV2(
        string _name,
        string _symbol,
        uint8 _decimals,
        bytes32 _tokenDetails,
        address _securityTokenRegistry
    )
    public
    SecurityToken(
<<<<<<< HEAD
        _name,
        _symbol,
        _decimals,
        _tokenDetails,
        _owner)
=======
      _name,
      _symbol,
      _decimals,
      _tokenDetails,
      _securityTokenRegistry)
>>>>>>> 103b6c7c
    {
    }
}<|MERGE_RESOLUTION|>--- conflicted
+++ resolved
@@ -22,19 +22,11 @@
     )
     public
     SecurityToken(
-<<<<<<< HEAD
-        _name,
-        _symbol,
-        _decimals,
-        _tokenDetails,
-        _owner)
-=======
       _name,
       _symbol,
       _decimals,
       _tokenDetails,
       _securityTokenRegistry)
->>>>>>> 103b6c7c
     {
     }
 }