{
  "name": "polymath-core",
  "version": "1.1.0",
  "description": "Polymath Network Core Smart Contracts",
  "main": "truffle.js",
  "directories": {
    "test": "test"
  },
  "scripts": {
    "test": "scripts/test.sh",
    "lint": "eslint .",
    "lint:fix": "eslint . --fix",
    "lint:sol": "solium -d .",
    "lint:sol:fix": "solium -d . --fix",
    "lint:all": "npm run lint && npm run lint:sol",
    "lint:all:fix": "npm run lint:fix && npm run lint:sol:fix",
    "compile": "truffle compile --optimize-runs 200",
    "ganache-cli": "node_modules/.bin/ganache-cli -i 15 --gasLimit 50000000000",
    "migrate:local": "truffle migrate --network=development --reset --all",
    "migrate:ropsten": "truffle migrate --network=ropsten --reset --all",
    "migrate:mainnet": "truffle migrate --network=mainnet",
    "coverage": "scripts/coverage.sh",
    "flatten-modules": "sol-merger './contracts/modules/*/*.sol' ./flat/modules",
    "flatten-token": "sol-merger './contracts/tokens/*.sol' ./flat/tokens",
    "flatten": "sol-merger './contracts/*.sol' ./flat",
    "st20generator": "node demo/ST20Generator"
  },
  "repository": {
    "type": "git",
    "url": "git+https://github.com/PolymathNetwork/polymath-core.git"
  },
  "keywords": [
    "smart",
    "contracts",
    "solidity",
    "token",
    "securityToken",
    "ERC20",
    "ST20"
  ],
  "author": "Polymath Inc",
  "license": "MIT",
  "bugs": {
    "url": "https://github.com/PolymathNetwork/polymath-core/issues"
  },
  "homepage": "https://github.com/PolymathNetwork/polymath-core#readme",
  "dependencies": {
    "babel-polyfill": "6.26.0",
    "babel-preset-es2015": "6.24.1",
    "babel-preset-stage-2": "6.24.1",
    "babel-preset-stage-3": "6.24.1",
    "babel-register": "6.26.0",
<<<<<<< HEAD
    "bignumber.js": "5.0.0",
=======
    "bignumber.js": "^5.0.0",
>>>>>>> c8a12f90
    "chalk": "^2.4.1",
    "coveralls": "^3.0.1",
    "ethereumjs-testrpc": "^6.0.3",
    "ethers": "^3.0.15",
    "openzeppelin-solidity": "^1.9.0",
    "readline-sync": "^1.4.9",
    "shelljs": "^0.8.2",
    "truffle-contract": "^3.0.4",
    "truffle-hdwallet-provider-privkey": "^0.1.0",
    "web3": "^1.0.0-beta.33"
  },
  "devDependencies": {
    "eslint": "^4.19.1",
    "eslint-config-standard": "^11.0.0",
    "eslint-plugin-import": "^2.10.0",
    "eslint-plugin-node": "^6.0.1",
    "eslint-plugin-promise": "^3.7.0",
    "eslint-plugin-standard": "^3.0.1",
    "fast-csv": "^2.4.1",
    "ganache-cli": "^6.1.0",
    "sol-merger": "^0.1.2",
    "solidity-coverage": "^0.5.0",
    "solium": "^1.1.6",
    "truffle": "^4.1.7",
    "truffle-wallet-provider": "0.0.5"
  }
}<|MERGE_RESOLUTION|>--- conflicted
+++ resolved
@@ -50,11 +50,7 @@
     "babel-preset-stage-2": "6.24.1",
     "babel-preset-stage-3": "6.24.1",
     "babel-register": "6.26.0",
-<<<<<<< HEAD
-    "bignumber.js": "5.0.0",
-=======
     "bignumber.js": "^5.0.0",
->>>>>>> c8a12f90
     "chalk": "^2.4.1",
     "coveralls": "^3.0.1",
     "ethereumjs-testrpc": "^6.0.3",
