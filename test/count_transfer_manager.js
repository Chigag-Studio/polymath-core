import latestTime from './helpers/latestTime';
import { duration, ensureException } from './helpers/utils';
import takeSnapshot, { increaseTime, revertToSnapshot } from './helpers/time';
import { error } from 'util';

const ModuleRegistry = artifacts.require('./ModuleRegistry.sol');
const SecurityToken = artifacts.require('./SecurityToken.sol');
const SecurityTokenRegistry = artifacts.require('./SecurityTokenRegistry.sol');
const TickerRegistry = artifacts.require('./TickerRegistry.sol');
const STVersion = artifacts.require('./STVersionProxy001.sol');
const GeneralPermissionManagerFactory = artifacts.require('./GeneralPermissionManagerFactory.sol');
const GeneralTransferManagerFactory = artifacts.require('./GeneralTransferManagerFactory.sol');
const GeneralTransferManager = artifacts.require('./GeneralTransferManager');
const CountTransferManagerFactory = artifacts.require('./CountTransferManagerFactory.sol');
const CountTransferManager = artifacts.require('./CountTransferManager');
const GeneralPermissionManager = artifacts.require('./GeneralPermissionManager');
const PolyTokenFaucet = artifacts.require('./PolyTokenFaucet.sol');

const Web3 = require('web3');
const BigNumber = require('bignumber.js');
const web3 = new Web3(new Web3.providers.HttpProvider("http://localhost:8545")) // Hardcoded development port

contract('CountTransferManager', accounts => {

    // Accounts Variable declaration
    let account_polymath;
    let account_issuer;
    let token_owner;
    let account_investor1;
    let account_investor2;
    let account_investor3;
    let account_investor4;

    // investor Details
    let fromTime = latestTime();
    let toTime = latestTime();
    let expiryTime = toTime + duration.days(15);

    let message = "Transaction Should Fail!";

    // Contract Instance Declaration
    let I_GeneralPermissionManagerFactory;
    let I_GeneralTransferManagerFactory;
    let I_CountTransferManagerFactory;
    let I_GeneralPermissionManager;
    let I_CountTransferManager;
    let I_GeneralTransferManager;
    let I_ExchangeTransferManager;
    let I_ModuleRegistry;
    let I_TickerRegistry;
    let I_SecurityTokenRegistry;
    let I_STVersion;
    let I_SecurityToken;
    let I_PolyToken;

    // SecurityToken Details
    const swarmHash = "dagwrgwgvwergwrvwrg";
    const name = "Team";
    const symbol = "sap";
    const tokenDetails = "This is equity type of issuance";
    const decimals = 18;
    const contact = "team@polymath.network";

    // Module key
    const delegateManagerKey = 1;
    const transferManagerKey = 2;
    const stoKey = 3;

    // CountTransferManager details
    const holderCount = 2;           // Maximum number of token holders

    let bytesSTO = web3.eth.abi.encodeFunctionCall({
        name: 'configure',
        type: 'function',
        inputs: [{
            type: 'uint256',
            name: '_maxHolderCount'
        }
        ]
    }, [holderCount]);

    before(async() => {
        // Accounts setup
        account_polymath = accounts[0];
        account_issuer = accounts[1];

        token_owner = account_issuer;

        account_investor1 = accounts[7];
        account_investor2 = accounts[8];
        account_investor3 = accounts[9];

        // ----------- POLYMATH NETWORK Configuration ------------

        // Step 0: Deploy the Polytoken Contract
        I_PolyToken = await PolyTokenFaucet.new();

        // STEP 1: Deploy the ModuleRegistry

        I_ModuleRegistry = await ModuleRegistry.new({from:account_polymath});

        assert.notEqual(
            I_ModuleRegistry.address.valueOf(),
            "0x0000000000000000000000000000000000000000",
            "ModuleRegistry contract was not deployed"
        );

        // STEP 2: Deploy the GeneralTransferManagerFactory

        I_GeneralTransferManagerFactory = await GeneralTransferManagerFactory.new(I_PolyToken.address, {from:account_polymath});

        assert.notEqual(
            I_GeneralTransferManagerFactory.address.valueOf(),
            "0x0000000000000000000000000000000000000000",
            "GeneralTransferManagerFactory contract was not deployed"
        );

        // STEP 3: Deploy the GeneralDelegateManagerFactory

        I_GeneralPermissionManagerFactory = await GeneralPermissionManagerFactory.new(I_PolyToken.address, {from:account_polymath});

        assert.notEqual(
            I_GeneralPermissionManagerFactory.address.valueOf(),
            "0x0000000000000000000000000000000000000000",
            "GeneralDelegateManagerFactory contract was not deployed"
        );

        // STEP 4: Deploy the CountTransferManager
        I_CountTransferManagerFactory = await CountTransferManagerFactory.new(I_PolyToken.address, {from:account_polymath});
        assert.notEqual(
            I_CountTransferManagerFactory.address.valueOf(),
            "0x0000000000000000000000000000000000000000",
            "CountTransferManagerFactory contract was not deployed"
        );

        // STEP 5: Register the Modules with the ModuleRegistry contract

        // (A) :  Register the GeneralTransferManagerFactory
        await I_ModuleRegistry.registerModule(I_GeneralTransferManagerFactory.address, { from: account_polymath });
        await I_ModuleRegistry.verifyModule(I_GeneralTransferManagerFactory.address, true, { from: account_polymath });

        // (B) :  Register the GeneralDelegateManagerFactory
        await I_ModuleRegistry.registerModule(I_GeneralPermissionManagerFactory.address, { from: account_polymath });
        await I_ModuleRegistry.verifyModule(I_GeneralPermissionManagerFactory.address, true, { from: account_polymath });

        // (C) : Register the CountTransferManagerFactory
        await I_ModuleRegistry.registerModule(I_CountTransferManagerFactory.address, { from: account_polymath });
        await I_ModuleRegistry.verifyModule(I_CountTransferManagerFactory.address, true, { from: account_polymath });

        // Step 6: Deploy the TickerRegistry

        I_TickerRegistry = await TickerRegistry.new({ from: account_polymath });

        assert.notEqual(
            I_TickerRegistry.address.valueOf(),
            "0x0000000000000000000000000000000000000000",
            "TickerRegistry contract was not deployed",
        );

        // Step 7: Deploy the STversionProxy contract

        I_STVersion = await STVersion.new(I_GeneralTransferManagerFactory.address);

        assert.notEqual(
            I_STVersion.address.valueOf(),
            "0x0000000000000000000000000000000000000000",
            "STVersion contract was not deployed",
        );

        // Step 8: Deploy the SecurityTokenRegistry

        I_SecurityTokenRegistry = await SecurityTokenRegistry.new(
            I_PolyToken.address,
            I_ModuleRegistry.address,
            I_TickerRegistry.address,
            I_STVersion.address,
            {
                from: account_polymath
            });

        assert.notEqual(
            I_SecurityTokenRegistry.address.valueOf(),
            "0x0000000000000000000000000000000000000000",
            "SecurityTokenRegistry contract was not deployed",
        );

        // Step 8: Set the STR in TickerRegistry & ModuleRegistry
        await I_TickerRegistry.setTokenRegistry(I_SecurityTokenRegistry.address, {from: account_polymath});
        await I_ModuleRegistry.setTokenRegistry(I_SecurityTokenRegistry.address, {from: account_polymath});

        // Printing all the contract addresses
        console.log(`\nPolymath Network Smart Contracts Deployed:\n
            ModuleRegistry: ${I_ModuleRegistry.address}\n
            GeneralTransferManagerFactory: ${I_GeneralTransferManagerFactory.address}\n
            CountTransferManagerFactory: ${I_CountTransferManagerFactory.address}\n
            GeneralPermissionManagerFactory: ${I_GeneralPermissionManagerFactory.address}\n
            TickerRegistry: ${I_TickerRegistry.address}\n
            STVersionProxy_001: ${I_STVersion.address}\n
            SecurityTokenRegistry: ${I_SecurityTokenRegistry.address}\n
        `);
    });

    describe("Generate the SecurityToken", async() => {

        it("Should register the ticker before the generation of the security token", async () => {
            let tx = await I_TickerRegistry.registerTicker(token_owner, symbol, contact, swarmHash, { from : token_owner });
            assert.equal(tx.logs[0].args._owner, token_owner);
            assert.equal(tx.logs[0].args._symbol, symbol.toUpperCase());
        });

        it("Should generate the new security token with the same symbol as registered above", async () => {
            let tx = await I_SecurityTokenRegistry.generateSecurityToken(name, symbol, decimals, tokenDetails, false, { from: token_owner, gas: 50000000});

            // Verify the successful generation of the security token
            assert.equal(tx.logs[1].args._ticker, symbol.toUpperCase(), "SecurityToken doesn't get deployed");

            I_SecurityToken = SecurityToken.at(tx.logs[1].args._securityTokenAddress);

            const LogAddModule = await I_SecurityToken.allEvents();
            const log = await new Promise(function(resolve, reject) {
                LogAddModule.watch(function(error, log){ resolve(log);});
            });

            // Verify that GeneralTransferManager module get added successfully or not
            assert.equal(log.args._type.toNumber(), 2);
            assert.equal(
                web3.utils.toAscii(log.args._name)
                .replace(/\u0000/g, ''),
                "GeneralTransferManager"
            );
            LogAddModule.stopWatching();
        });

        it("Should intialize the auto attached modules", async () => {
           let moduleData = await I_SecurityToken.modules(2, 0);
           I_GeneralTransferManager = GeneralTransferManager.at(moduleData[1]);

           assert.notEqual(
            I_GeneralTransferManager.address.valueOf(),
            "0x0000000000000000000000000000000000000000",
            "GeneralTransferManager contract was not deployed",
           );

        });

        it("Should successfully attach the CountTransferManager with the security token", async () => {
            const tx = await I_SecurityToken.addModule(I_CountTransferManagerFactory.address, bytesSTO, 0, 0, true, { from: token_owner });
            assert.equal(tx.logs[2].args._type.toNumber(), transferManagerKey, "CountTransferManager doesn't get deployed");
            assert.equal(
                web3.utils.toAscii(tx.logs[2].args._name)
                .replace(/\u0000/g, ''),
                "CountTransferManager",
                "CountTransferManager module was not added"
            );
            I_CountTransferManager = CountTransferManager.at(tx.logs[2].args._module);
        });
    });

    describe("Buy tokens using on-chain whitelist", async() => {

        it("Should Buy the tokens", async() => {
            // Add the Investor in to the whitelist

            let tx = await I_GeneralTransferManager.modifyWhitelist(
                account_investor1,
                latestTime(),
                latestTime(),
                latestTime() + duration.days(10),
                {
                    from: account_issuer,
                    gas: 500000
                });

            assert.equal(tx.logs[0].args._investor.toLowerCase(), account_investor1.toLowerCase(), "Failed in adding the investor in whitelist");

            // Jump time
            await increaseTime(5000);

            // Mint some tokens
            await I_SecurityToken.mint(account_investor1, web3.utils.toWei('1', 'ether'), { from: token_owner });

            assert.equal(
                (await I_SecurityToken.balanceOf(account_investor1)).toNumber(),
                web3.utils.toWei('1', 'ether')
            );
        });

        it("Should Buy some more tokens", async() => {
            // Add the Investor in to the whitelist

            let tx = await I_GeneralTransferManager.modifyWhitelist(
                account_investor2,
                latestTime(),
                latestTime(),
                latestTime() + duration.days(10),
                {
                    from: account_issuer,
                    gas: 500000
                });

            assert.equal(tx.logs[0].args._investor.toLowerCase(), account_investor2.toLowerCase(), "Failed in adding the investor in whitelist");

            // Mint some tokens
            await I_SecurityToken.mint(account_investor2, web3.utils.toWei('2', 'ether'), { from: token_owner });

            assert.equal(
                (await I_SecurityToken.balanceOf(account_investor2)).toNumber(),
                web3.utils.toWei('2', 'ether')
            );
        });

        it("Should fail to buy some more tokens (more than 2 holders)", async() => {
            // Add the Investor in to the whitelist
            let tx = await I_GeneralTransferManager.modifyWhitelist(
                account_investor3,
                latestTime(),
                latestTime(),
                latestTime() + duration.days(10),
                {
                    from: account_issuer,
                    gas: 500000
                });

            assert.equal(tx.logs[0].args._investor.toLowerCase(), account_investor3.toLowerCase(), "Failed in adding the investor in whitelist");

            let errorThrown = false;
            try {
                // Mint some tokens
                await I_SecurityToken.mint(account_investor3, web3.utils.toWei('3', 'ether'), { from: token_owner });
            } catch(error) {
                console.log(`Failed due to too many holders`);
                ensureException(error);
                errorThrown = true;
            }
            assert.ok(errorThrown, message);
        });


        it("Should still be able to add to original token holders", async() => {
            // Add the Investor in to the whitelist
            // Mint some tokens
            await I_SecurityToken.mint(account_investor2, web3.utils.toWei('2', 'ether'), { from: token_owner });

            assert.equal(
                (await I_SecurityToken.balanceOf(account_investor2)).toNumber(),
                web3.utils.toWei('4', 'ether')
            );
        });

        it("Should still be able to transfer between existing token holders before count change", async() => {
            // Add the Investor in to the whitelist
            // Mint some tokens
            await I_SecurityToken.transfer(account_investor1, web3.utils.toWei('2', 'ether'), { from: account_investor2 });

            assert.equal(
                (await I_SecurityToken.balanceOf(account_investor2)).toNumber(),
                web3.utils.toWei('2', 'ether')
            );
        });

        it("Should fail in modifying the holder count", async() => {
            let errorThrown = false;
            try {
                await I_CountTransferManager.changeHolderCount(1, { from: account_investor1 });
            } catch(error) {
                console.log(`Failed due to only owner have the permission to change the holder count`);
                errorThrown = true;
                ensureException(error);
            }
            assert.ok(errorThrown, message);
        })

        it("Modify holder count to 1", async() => {
            // Add the Investor in to the whitelist
            // Mint some tokens
            await I_CountTransferManager.changeHolderCount(1, { from: token_owner });

            assert.equal(
                (await I_CountTransferManager.maxHolderCount()).toNumber(),
                1
            );
        });

        it("Should still be able to transfer between existing token holders after count change", async() => {
            // Add the Investor in to the whitelist
            // Mint some tokens
            await I_SecurityToken.transfer(account_investor2, web3.utils.toWei('2', 'ether'), { from: account_investor1 });

            assert.equal(
                (await I_SecurityToken.balanceOf(account_investor2)).toNumber(),
                web3.utils.toWei('4', 'ether')
            );
        });

        // it("Should not be able to transfer to a token holder", async() => {
        //     let errorThrown = false;

        //     await I_CountTransferManager.pause({from: token_owner});
        //     assert.isTrue(await I_CountTransferManager.paused.call());

        //     try {
        //         // Mint some tokens
        //         await I_SecurityToken.transfer(account_investor1, web3.utils.toWei('1', 'ether'), { from: account_investor2 });
        //     } catch(error) {
        //         console.log(`Failed due to transfers are paused`);
        //         ensureException(error);
        //         errorThrown = true;
        //     }
        //     assert.ok(errorThrown, message);
        //   });
  

        it("Should not be able to transfer to a new token holder", async() => {
          let errorThrown = false;
          // await I_CountTransferManager.unpause({from: token_owner});
          try {
              // Mint some tokens
              await I_SecurityToken.transfer(account_investor3, web3.utils.toWei('2', 'ether'), { from: account_investor2 });
          } catch(error) {
              console.log(`Failed due to too many holders`);
              ensureException(error);
              errorThrown = true;
          }
          assert.ok(errorThrown, message);

        });

        it("Should be able to consolidate balances", async() => {
            await I_SecurityToken.transfer(account_investor2, web3.utils.toWei('1', 'ether'), { from: account_investor1 });
        });

<<<<<<< HEAD
=======
        it("Should get the permission list", async() => {
            let perm = await I_CountTransferManager.getPermissions.call();
            assert.equal(perm.length, 0);
        });

        describe("Test cases for the factory", async() => {
            it("should get the exact details of the factory", async() => {
                assert.equal(await I_CountTransferManagerFactory.getCost.call(),0);
                assert.equal(await I_CountTransferManagerFactory.getType.call(),2);
                assert.equal(web3.utils.toAscii(await I_CountTransferManagerFactory.getName.call())
                            .replace(/\u0000/g, ''),
                            "CountTransferManager",
                            "Wrong Module added");
                assert.equal(await I_CountTransferManagerFactory.getDescription.call(),
                            "Restrict the number of investors",
                            "Wrong Module added");
                assert.equal(await I_CountTransferManagerFactory.getTitle.call(),
                            "Count Transfer Manager",
                            "Wrong Module added");
                assert.equal(await I_CountTransferManagerFactory.getInstructions.call(),
                            "Allows an issuer to restrict the total number of non-zero token holders",
                            "Wrong Module added");
                
            });

            it("Should get the tags of the factory", async() => {
                let tags = await I_CountTransferManagerFactory.getTags.call();
                assert.equal(web3.utils.toAscii(tags[0]).replace(/\u0000/g, ''),"Count");
            });
        });
>>>>>>> 89b376f7

    });

});<|MERGE_RESOLUTION|>--- conflicted
+++ resolved
@@ -429,8 +429,6 @@
             await I_SecurityToken.transfer(account_investor2, web3.utils.toWei('1', 'ether'), { from: account_investor1 });
         });
 
-<<<<<<< HEAD
-=======
         it("Should get the permission list", async() => {
             let perm = await I_CountTransferManager.getPermissions.call();
             assert.equal(perm.length, 0);
@@ -461,7 +459,6 @@
                 assert.equal(web3.utils.toAscii(tags[0]).replace(/\u0000/g, ''),"Count");
             });
         });
->>>>>>> 89b376f7
 
     });
 
