--- conflicted
+++ resolved
@@ -209,11 +209,7 @@
         });
 
         it("Should generate the new security token with the same symbol as registered above", async () => {
-<<<<<<< HEAD
             let tx = await I_SecurityTokenRegistry.generateSecurityToken(name, symbol, tokenDetails, false, { from: token_owner, gas: 5000000});
-=======
-            let tx = await I_SecurityTokenRegistry.generateSecurityToken(name, symbol, decimals, tokenDetails, false, { from: token_owner, gas: 50000000});
->>>>>>> 89b376f7
 
             // Verify the successful generation of the security token
             assert.equal(tx.logs[1].args._ticker, symbol.toUpperCase(), "SecurityToken doesn't get deployed");
@@ -412,7 +408,7 @@
         //     }
         //     assert.ok(errorThrown, message);
         //   });
-  
+
 
         it("Should not be able to transfer to a new token holder", async() => {
           let errorThrown = false;
@@ -455,7 +451,7 @@
                 assert.equal(await I_CountTransferManagerFactory.getInstructions.call(),
                             "Allows an issuer to restrict the total number of non-zero token holders",
                             "Wrong Module added");
-                
+
             });
 
             it("Should get the tags of the factory", async() => {
