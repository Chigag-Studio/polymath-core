--- conflicted
+++ resolved
@@ -218,7 +218,6 @@
             assert.equal(web3.utils.toAscii(tx).replace(/\u0000/g, ""), 0);
         });
 
-<<<<<<< HEAD
         it("Should fail in adding the permission to the delegate --msg.sender doesn't have permission", async () => {
             await catchRevert(I_GeneralPermissionManager.addPermission(account_delegate, delegateDetails, { from: account_investor1 }));
         });
@@ -233,46 +232,21 @@
 
         it("Should add the permission to the delegate", async () => {
             let tx = await I_GeneralPermissionManager.addPermission(account_delegate, delegateDetails, { from: token_owner });
-=======
+        });
+
         it("Should fail in adding the delegate -- msg.sender doesn't have permission", async() => {
-            let errorThrown = false;
-            try {
-                let tx = await I_GeneralPermissionManager.addDelegate(account_delegate, delegateDetails, { from: account_investor1});
-            } catch(error) {
-                console.log(`         tx revert -> msg.sender doesn't have permission`.grey);
-                errorThrown = true;
-                ensureException(error);
-            }
-            assert.ok(errorThrown, message);
-        });
+            await catchRevert(
+                I_GeneralPermissionManager.addDelegate(account_delegate, delegateDetails, { from: account_investor1})
+            );
 
         it("Should fail in adding the delegate -- no delegate details provided", async() => {
-            let errorThrown = false;
-            try {
-                let tx = await I_GeneralPermissionManager.addDelegate(account_delegate, '', { from: account_investor1});
-            } catch(error) {
-                console.log(`         tx revert -> delegate details were not provided`.grey);
-                errorThrown = true;
-                ensureException(error);
-            }
-            assert.ok(errorThrown, message);
-        });
-
-        it("Should fail to provide the permission -- because delegate is not yet added", async() => {
-            let errorThrown = false;
-            try {
-                let tx = await I_GeneralPermissionManager.changePermission(account_delegate, I_GeneralTransferManager.address, "WHITELIST", true, {from: token_owner});
-            } catch(error) {
-                console.log(`         tx revert -> Delegate is not yet added`.grey);
-                errorThrown = true;
-                ensureException(error);
-            }
-            assert.ok(errorThrown, message);
+            await catchRevert(
+                I_GeneralPermissionManager.addDelegate(account_delegate, '', { from: account_investor1})
+            );
         });
 
         it("Should successfuly add the delegate", async() => {
             let tx = await I_GeneralPermissionManager.addDelegate(account_delegate, delegateDetails, { from: token_owner});
->>>>>>> 6fcc8efd
             assert.equal(tx.logs[0].args._delegate, account_delegate);
         });
 
@@ -307,20 +281,11 @@
             );
         });
 
-<<<<<<< HEAD
-        it("Should check the delegate details", async () => {
-            assert.equal(
-                web3.utils.toAscii(await I_GeneralPermissionManager.getDelegateDetails.call(account_delegate)).replace(/\u0000/g, ""),
-                delegateDetails,
-                "Wrong delegate address get checked"
-            );
-=======
         it("Should check the delegate details", async() => {
             assert.equal(web3.utils.toAscii(await I_GeneralPermissionManager.delegateDetails.call(account_delegate))
                         .replace(/\u0000/g, ''),
                         delegateDetails,
                         "Wrong delegate address get checked");
->>>>>>> 6fcc8efd
         });
 
         it("Should get the permission of the general permission manager contract", async () => {
