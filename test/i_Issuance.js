--- conflicted
+++ resolved
@@ -1,6 +1,7 @@
 import latestTime from './helpers/latestTime';
 import { duration, ensureException, promisifyLogWatch, latestBlock } from './helpers/utils';
 import takeSnapshot, { increaseTime, revertToSnapshot } from './helpers/time';
+import { encodeProxyCall } from './helpers/encodeCall';
 
 const PolymathRegistry = artifacts.require('./PolymathRegistry.sol')
 const CappedSTOFactory = artifacts.require('./CappedSTOFactory.sol');
@@ -74,7 +75,7 @@
     const budget = 0;
 
     // Initial fee for ticker registry and security token registry
-    const initRegFee = 250 * Math.pow(10, 18);
+    const initRegFee = web3.utils.toWei("250");
 
     // Capped STO details
     //let startTime;           // Start time will be 5000 seconds more than the latest time
@@ -109,31 +110,6 @@
         ]
     };
 
-    const functionSignatureProxy = {
-        name: 'initialize',
-        type: 'function',
-        inputs: [{
-            type:'address',
-            name: '_polymathRegistry'
-        },{
-            type: 'address',
-            name: '_stVersionProxy'
-        },{
-            type: 'uint256',
-            name: '_stLaunchFee'
-        },{
-            type: 'uint256',
-            name: '_tickerRegFee'
-        },{
-            type: 'address',
-            name: '_polyToken'
-        },{
-            type: 'address',
-            name: 'owner'
-        }
-    ]
-    };
-
     before(async() => {
         // Accounts setup
         account_polymath = accounts[0];
@@ -232,7 +208,7 @@
 
         // Step 10: update the registries addresses from the PolymathRegistry contract
         I_SecurityTokenRegistryProxy = await SecurityTokenRegistryProxy.new({from: account_polymath});
-        let bytesProxy = web3.eth.abi.encodeFunctionCall(functionSignatureProxy, [I_PolymathRegistry.address, I_STFactory.address, initRegFee, initRegFee, I_PolyToken.address, account_polymath]);
+        let bytesProxy = encodeProxyCall([I_PolymathRegistry.address, I_STFactory.address, initRegFee, initRegFee, I_PolyToken.address, account_polymath]);
         await I_SecurityTokenRegistryProxy.upgradeToAndCall("1.0.0", I_SecurityTokenRegistry.address, bytesProxy, {from: account_polymath});
         I_STRProxied = await SecurityTokenRegistry.at(I_SecurityTokenRegistryProxy.address);    
 
@@ -279,13 +255,8 @@
 
             it("POLYMATH: Should register the ticker before the generation of the security token", async () => {
                 await I_PolyToken.getTokens((10000 * Math.pow(10, 18)), account_polymath);
-<<<<<<< HEAD
                 await I_PolyToken.approve(I_STRProxied.address, initRegFee, { from: account_polymath });
                 let tx = await I_STRProxied.registerTicker(account_polymath, symbol, name, { from : account_polymath });
-=======
-                await I_PolyToken.approve(I_TickerRegistry.address, initRegFee, { from: account_polymath });
-                let tx = await I_TickerRegistry.registerTicker(account_polymath, symbol, name, { from : account_polymath });
->>>>>>> 77bb8a9c
                 assert.equal(tx.logs[0].args._owner, account_polymath);
                 assert.equal(tx.logs[0].args._ticker, symbol);
             });
