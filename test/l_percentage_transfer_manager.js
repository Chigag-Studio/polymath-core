import latestTime from "./helpers/latestTime";
import { duration, ensureException, promisifyLogWatch, latestBlock } from "./helpers/utils";
import takeSnapshot, { increaseTime, revertToSnapshot } from "./helpers/time";
import { setUpPolymathNetwork } from "./helpers/createInstances";
import { catchRevert } from "./helpers/exceptions";

const GeneralPermissionManagerFactory = artifacts.require("./GeneralPermissionManagerFactory.sol");
const GeneralTransferManager = artifacts.require("./GeneralTransferManager");
const PercentageTransferManagerFactory = artifacts.require("./PercentageTransferManagerFactory.sol");
const PercentageTransferManager = artifacts.require("./PercentageTransferManager");
const GeneralPermissionManager = artifacts.require("./GeneralPermissionManager");
const SecurityToken = artifacts.require("./SecurityToken.sol");

const Web3 = require("web3");
const BigNumber = require("bignumber.js");
const web3 = new Web3(new Web3.providers.HttpProvider("http://localhost:8545")); // Hardcoded development port

contract("PercentageTransferManager", accounts => {
    // Accounts Variable declaration
    let account_polymath;
    let account_issuer;
    let token_owner;
    let account_investor1;
    let account_investor2;
    let account_investor3;
    let account_investor4;

    // investor Details
    let fromTime = latestTime();
    let toTime = latestTime();
    let expiryTime = toTime + duration.days(15);

    let message = "Transaction Should Fail!";

    // Contract Instance Declaration
    let I_GeneralPermissionManagerFactory;
    let P_PercentageTransferManagerFactory;
    let I_SecurityTokenRegistryProxy;
    let P_PercentageTransferManager;
    let I_GeneralTransferManagerFactory;
    let I_PercentageTransferManagerFactory;
    let I_GeneralPermissionManager;
    let I_PercentageTransferManager;
    let I_GeneralTransferManager;
    let I_ModuleRegistryProxy;
    let I_ModuleRegistry;
    let I_FeatureRegistry;
    let I_SecurityTokenRegistry;
    let I_STRProxied;
    let I_MRProxied;
    let I_STFactory;
    let I_SecurityToken;
    let I_PolyToken;
    var I_PolymathRegistry;

    // SecurityToken Details
    const name = "Team";
    const symbol = "sap";
    const tokenDetails = "This is equity type of issuance";
    const decimals = 18;
    const contact = "team@polymath.network";

    // Module key
    const delegateManagerKey = 1;
    const transferManagerKey = 2;
    const stoKey = 3;

    // Initial fee for ticker registry and security token registry
    const initRegFee = web3.utils.toWei("250");

    // PercentageTransferManager details
<<<<<<< HEAD
    const holderPercentage = 70 * 10 ** 16; // Maximum number of token holders

    let bytesSTO = web3.eth.abi.encodeFunctionCall(
        {
            name: "configure",
            type: "function",
            inputs: [
                {
                    type: "uint256",
                    name: "_maxHolderPercentage"
                }
            ]
        },
        [holderPercentage]
    );

    before(async () => {
=======
    const holderPercentage = 70 * 10**16;           // Maximum number of token holders

    let bytesSTO = web3.eth.abi.encodeFunctionCall({
        name: 'configure',
        type: 'function',
        inputs: [{
            type: 'uint256',
            name: '_maxHolderPercentage'
        },{
            type: 'bool',
            name: '_allowPrimaryIssuance'
        }
        ]
    }, [holderPercentage, false]);

    const STRProxyParameters = ['address', 'address', 'uint256', 'uint256', 'address', 'address'];
    const MRProxyParameters = ['address', 'address'];

    before(async() => {
>>>>>>> 6fcc8efd
        // Accounts setup
        account_polymath = accounts[0];
        account_issuer = accounts[1];

        token_owner = account_issuer;

        account_investor1 = accounts[7];
        account_investor2 = accounts[8];
        account_investor3 = accounts[9];

        let instances = await setUpPolymathNetwork(account_polymath, token_owner);

        [
            I_PolymathRegistry,
            I_PolyToken,
            I_FeatureRegistry,
            I_ModuleRegistry,
            I_ModuleRegistryProxy,
            I_MRProxied,
            I_GeneralTransferManagerFactory,
            I_STFactory,
            I_SecurityTokenRegistry,
            I_SecurityTokenRegistryProxy,
            I_STRProxied
        ] = instances;

        // STEP 4(b): Deploy the GeneralDelegateManagerFactory

        I_GeneralPermissionManagerFactory = await GeneralPermissionManagerFactory.new(I_PolyToken.address, 0, 0, 0, {
            from: account_polymath
        });

        assert.notEqual(
            I_GeneralPermissionManagerFactory.address.valueOf(),
            "0x0000000000000000000000000000000000000000",
            "GeneralDelegateManagerFactory contract was not deployed"
        );

        // STEP 4(c): Deploy the PercentageTransferManager
        I_PercentageTransferManagerFactory = await PercentageTransferManagerFactory.new(I_PolyToken.address, 0, 0, 0, {
            from: account_polymath
        });
        assert.notEqual(
            I_PercentageTransferManagerFactory.address.valueOf(),
            "0x0000000000000000000000000000000000000000",
            "PercentageTransferManagerFactory contract was not deployed"
        );

        // STEP 4(d): Deploy the PercentageTransferManager
        P_PercentageTransferManagerFactory = await PercentageTransferManagerFactory.new(
            I_PolyToken.address,
            web3.utils.toWei("500", "ether"),
            0,
            0,
            { from: account_polymath }
        );
        assert.notEqual(
            P_PercentageTransferManagerFactory.address.valueOf(),
            "0x0000000000000000000000000000000000000000",
            "PercentageTransferManagerFactory contract was not deployed"
        );

        // (B) :  Register the GeneralDelegateManagerFactory
        await I_MRProxied.registerModule(I_GeneralPermissionManagerFactory.address, { from: account_polymath });
        await I_MRProxied.verifyModule(I_GeneralPermissionManagerFactory.address, true, { from: account_polymath });

        // (C) : Register the PercentageTransferManagerFactory
        await I_MRProxied.registerModule(I_PercentageTransferManagerFactory.address, { from: account_polymath });
        await I_MRProxied.verifyModule(I_PercentageTransferManagerFactory.address, true, { from: account_polymath });

        // (C) : Register the Paid PercentageTransferManagerFactory
        await I_MRProxied.registerModule(P_PercentageTransferManagerFactory.address, { from: account_polymath });
        await I_MRProxied.verifyModule(P_PercentageTransferManagerFactory.address, true, { from: account_polymath });

        // Printing all the contract addresses
        console.log(`
        --------------------- Polymath Network Smart Contracts: ---------------------
        PolymathRegistry:                  ${I_PolymathRegistry.address}
        SecurityTokenRegistryProxy:        ${I_SecurityTokenRegistryProxy.address}
        SecurityTokenRegistry:             ${I_SecurityTokenRegistry.address}
        ModuleRegistry:                    ${I_ModuleRegistry.address}
        ModuleRegistryProxy:               ${I_ModuleRegistryProxy.address}
        FeatureRegistry:                   ${I_FeatureRegistry.address}

        STFactory:                         ${I_STFactory.address}
        GeneralTransferManagerFactory:     ${I_GeneralTransferManagerFactory.address}
        GeneralPermissionManagerFactory:   ${I_GeneralPermissionManagerFactory.address}

        PercentageTransferManagerFactory:  ${I_PercentageTransferManagerFactory.address}
        -----------------------------------------------------------------------------
        `);
    });

    describe("Generate the SecurityToken", async () => {
        it("Should register the ticker before the generation of the security token", async () => {
            await I_PolyToken.approve(I_STRProxied.address, initRegFee, { from: token_owner });
            let tx = await I_STRProxied.registerTicker(token_owner, symbol, contact, { from: token_owner });
            assert.equal(tx.logs[0].args._owner, token_owner);
            assert.equal(tx.logs[0].args._ticker, symbol.toUpperCase());
        });

        it("Should generate the new security token with the same symbol as registered above", async () => {
            await I_PolyToken.approve(I_STRProxied.address, initRegFee, { from: token_owner });
            let _blockNo = latestBlock();
            let tx = await I_STRProxied.generateSecurityToken(name, symbol, tokenDetails, false, { from: token_owner });

            // Verify the successful generation of the security token
            assert.equal(tx.logs[1].args._ticker, symbol.toUpperCase(), "SecurityToken doesn't get deployed");

            I_SecurityToken = SecurityToken.at(tx.logs[1].args._securityTokenAddress);

            const log = await promisifyLogWatch(I_SecurityToken.ModuleAdded({ from: _blockNo }), 1);

            // Verify that GeneralTransferManager module get added successfully or not
            assert.equal(log.args._types[0].toNumber(), 2);
            assert.equal(web3.utils.toAscii(log.args._name).replace(/\u0000/g, ""), "GeneralTransferManager");
        });

        it("Should intialize the auto attached modules", async () => {
            let moduleData = (await I_SecurityToken.getModulesByType(2))[0];
            I_GeneralTransferManager = GeneralTransferManager.at(moduleData);
        });
    });

    describe("Buy tokens using on-chain whitelist", async () => {
        it("Should Buy the tokens", async () => {
            // Add the Investor in to the whitelist

            let tx = await I_GeneralTransferManager.modifyWhitelist(
                account_investor1,
                latestTime(),
                latestTime(),
                latestTime() + duration.days(10),
                true,
                {
                    from: account_issuer,
                    gas: 6000000
                }
            );

            assert.equal(
                tx.logs[0].args._investor.toLowerCase(),
                account_investor1.toLowerCase(),
                "Failed in adding the investor in whitelist"
            );

            // Jump time
            await increaseTime(5000);

            // Mint some tokens
            await I_SecurityToken.mint(account_investor1, web3.utils.toWei("1", "ether"), { from: token_owner });

            assert.equal((await I_SecurityToken.balanceOf(account_investor1)).toNumber(), web3.utils.toWei("1", "ether"));
        });

        it("Should Buy some more tokens", async () => {
            // Add the Investor in to the whitelist

            let tx = await I_GeneralTransferManager.modifyWhitelist(
                account_investor2,
                latestTime(),
                latestTime(),
                latestTime() + duration.days(10),
                true,
                {
                    from: account_issuer,
                    gas: 6000000
                }
            );

            assert.equal(
                tx.logs[0].args._investor.toLowerCase(),
                account_investor2.toLowerCase(),
                "Failed in adding the investor in whitelist"
            );

            // Mint some tokens
            await I_SecurityToken.mint(account_investor2, web3.utils.toWei("1", "ether"), { from: token_owner });

            assert.equal((await I_SecurityToken.balanceOf(account_investor2)).toNumber(), web3.utils.toWei("1", "ether"));
        });

<<<<<<< HEAD
        it("Should successfully attach the PercentageTransferManagerr factory with the security token", async () => {
=======
        it("Should successfully attach the PercentageTransferManager factory with the security token - failed payment", async () => {
            let errorThrown = false;
>>>>>>> 6fcc8efd
            await I_PolyToken.getTokens(web3.utils.toWei("500", "ether"), token_owner);
            await catchRevert(
                I_SecurityToken.addModule(P_PercentageTransferManagerFactory.address, bytesSTO, web3.utils.toWei("500", "ether"), 0, {
                    from: token_owner
                })
            );
        });

        it("Should successfully attach the PercentageTransferManager factory with the security token", async () => {
            let snapId = await takeSnapshot();
            await I_PolyToken.transfer(I_SecurityToken.address, web3.utils.toWei("500", "ether"), { from: token_owner });
            const tx = await I_SecurityToken.addModule(
                P_PercentageTransferManagerFactory.address,
                bytesSTO,
                web3.utils.toWei("500", "ether"),
                0,
                { from: token_owner }
            );
            assert.equal(tx.logs[3].args._types[0].toNumber(), transferManagerKey, "PercentageTransferManagerFactory doesn't get deployed");
            assert.equal(
                web3.utils.toAscii(tx.logs[3].args._name).replace(/\u0000/g, ""),
                "PercentageTransferManager",
                "PercentageTransferManagerFactory module was not added"
            );
            P_PercentageTransferManager = PercentageTransferManager.at(tx.logs[3].args._module);
            await revertToSnapshot(snapId);
        });

        it("Should successfully attach the PercentageTransferManager with the security token", async () => {
            const tx = await I_SecurityToken.addModule(I_PercentageTransferManagerFactory.address, bytesSTO, 0, 0, { from: token_owner });
            assert.equal(tx.logs[2].args._types[0].toNumber(), transferManagerKey, "PercentageTransferManager doesn't get deployed");
            assert.equal(
                web3.utils.toAscii(tx.logs[2].args._name).replace(/\u0000/g, ""),
                "PercentageTransferManager",
                "PercentageTransferManager module was not added"
            );
            I_PercentageTransferManager = PercentageTransferManager.at(tx.logs[2].args._module);
        });

        it("Add a new token holder", async () => {
            let tx = await I_GeneralTransferManager.modifyWhitelist(
                account_investor3,
                latestTime(),
                latestTime(),
                latestTime() + duration.days(10),
                true,
                {
                    from: account_issuer,
                    gas: 6000000
                }
            );

            assert.equal(
                tx.logs[0].args._investor.toLowerCase(),
                account_investor3.toLowerCase(),
                "Failed in adding the investor in whitelist"
            );

            // Add the Investor in to the whitelist
            // Mint some tokens
            await I_SecurityToken.mint(account_investor3, web3.utils.toWei("1", "ether"), { from: token_owner });

            assert.equal((await I_SecurityToken.balanceOf(account_investor3)).toNumber(), web3.utils.toWei("1", "ether"));
        });

        it("Should pause the tranfers at transferManager level", async () => {
            let tx = await I_PercentageTransferManager.pause({ from: token_owner });
        });

        it("Should still be able to transfer between existing token holders up to limit", async () => {
            // Add the Investor in to the whitelist
            // Mint some tokens
            await I_SecurityToken.transfer(account_investor1, web3.utils.toWei("1", "ether"), { from: account_investor2 });

            assert.equal((await I_SecurityToken.balanceOf(account_investor1)).toNumber(), web3.utils.toWei("2", "ether"));
        });

        it("Should unpause the tranfers at transferManager level", async () => {
            await I_PercentageTransferManager.unpause({ from: token_owner });
        });

<<<<<<< HEAD
        it("Should not be able to transfer between existing token holders over limit", async () => {
            await catchRevert(I_SecurityToken.transfer(account_investor3, web3.utils.toWei("2", "ether"), { from: account_investor1 }));
=======
        it("Should unpause the tranfers at transferManager level", async() => {
            await I_PercentageTransferManager.unpause({from: token_owner});
        })

        it("Should not be able to mint token amount over limit", async() => {
            let errorThrown = false;
            try {
                await I_SecurityToken.mint(account_investor3, web3.utils.toWei('100', 'ether'), { from: token_owner });
            } catch(error) {
                console.log(`         tx revert -> Too high minting`.grey);
                ensureException(error);
                errorThrown = true;
            }
            assert.ok(errorThrown, message);
        });

        it("Allow unlimited primary issuance and remint", async() => {
            let snapId = await takeSnapshot();
            await I_PercentageTransferManager.setAllowPrimaryIssuance(true, { from: token_owner });
            await I_SecurityToken.mint(account_investor3, web3.utils.toWei('100', 'ether'), { from: token_owner });
            await revertToSnapshot(snapId);
        });

        it("Should not be able to transfer between existing token holders over limit", async() => {
            let errorThrown = false;
            try {
                await I_SecurityToken.transfer(account_investor3, web3.utils.toWei('2', 'ether'), { from: account_investor1 });
            } catch(error) {
                console.log(`         tx revert -> Too many holders`.grey);
                ensureException(error);
                errorThrown = true;
            }
            assert.ok(errorThrown, message);
>>>>>>> 6fcc8efd
        });

        it("Modify holder percentage to 100", async () => {
            // Add the Investor in to the whitelist
            // Mint some tokens
            await I_PercentageTransferManager.changeHolderPercentage(100 * 10 ** 16, { from: token_owner });

            assert.equal((await I_PercentageTransferManager.maxHolderPercentage()).toNumber(), 100 * 10 ** 16);
        });

        it("Should be able to transfer between existing token holders up to limit", async () => {
            await I_PercentageTransferManager.modifyWhitelist(account_investor3, false, { from: token_owner });
            await I_SecurityToken.transfer(account_investor3, web3.utils.toWei("2", "ether"), { from: account_investor1 });
        });

        it("Should be able to whitelist address and then transfer regardless of holders", async () => {
            await I_PercentageTransferManager.changeHolderPercentage(30 * 10 ** 16, { from: token_owner });
            await I_PercentageTransferManager.modifyWhitelist(account_investor1, true, { from: token_owner });
            await I_SecurityToken.transfer(account_investor1, web3.utils.toWei("2", "ether"), { from: account_investor3 });
        });

        it("Should get the permission", async () => {
            let perm = await I_PercentageTransferManager.getPermissions.call();
            assert.equal(perm.length, 2);
        });
    });

    describe("Percentage Transfer Manager Factory test cases", async () => {
        it("Should get the exact details of the factory", async () => {
            assert.equal(await I_PercentageTransferManagerFactory.setupCost.call(), 0);
            assert.equal((await I_PercentageTransferManagerFactory.getTypes.call())[0], 2);
            assert.equal(
                web3.utils.toAscii(await I_PercentageTransferManagerFactory.getName.call()).replace(/\u0000/g, ""),
                "PercentageTransferManager",
                "Wrong Module added"
            );
            assert.equal(
                await I_PercentageTransferManagerFactory.getDescription.call(),
                "Restrict the number of investors",
                "Wrong Module added"
            );
            assert.equal(await I_PercentageTransferManagerFactory.getTitle.call(), "Percentage Transfer Manager", "Wrong Module added");
            assert.equal(
                await I_PercentageTransferManagerFactory.getInstructions.call(),
                "Allows an issuer to restrict the total number of non-zero token holders",
                "Wrong Module added"
            );
        });

        it("Should get the tags of the factory", async () => {
            let tags = await I_PercentageTransferManagerFactory.getTags.call();
            assert.equal(web3.utils.toAscii(tags[0]).replace(/\u0000/g, ""), "Percentage");
        });
    });
});<|MERGE_RESOLUTION|>--- conflicted
+++ resolved
@@ -69,25 +69,6 @@
     const initRegFee = web3.utils.toWei("250");
 
     // PercentageTransferManager details
-<<<<<<< HEAD
-    const holderPercentage = 70 * 10 ** 16; // Maximum number of token holders
-
-    let bytesSTO = web3.eth.abi.encodeFunctionCall(
-        {
-            name: "configure",
-            type: "function",
-            inputs: [
-                {
-                    type: "uint256",
-                    name: "_maxHolderPercentage"
-                }
-            ]
-        },
-        [holderPercentage]
-    );
-
-    before(async () => {
-=======
     const holderPercentage = 70 * 10**16;           // Maximum number of token holders
 
     let bytesSTO = web3.eth.abi.encodeFunctionCall({
@@ -107,7 +88,6 @@
     const MRProxyParameters = ['address', 'address'];
 
     before(async() => {
->>>>>>> 6fcc8efd
         // Accounts setup
         account_polymath = accounts[0];
         account_issuer = accounts[1];
@@ -290,12 +270,7 @@
             assert.equal((await I_SecurityToken.balanceOf(account_investor2)).toNumber(), web3.utils.toWei("1", "ether"));
         });
 
-<<<<<<< HEAD
-        it("Should successfully attach the PercentageTransferManagerr factory with the security token", async () => {
-=======
         it("Should successfully attach the PercentageTransferManager factory with the security token - failed payment", async () => {
-            let errorThrown = false;
->>>>>>> 6fcc8efd
             await I_PolyToken.getTokens(web3.utils.toWei("500", "ether"), token_owner);
             await catchRevert(
                 I_SecurityToken.addModule(P_PercentageTransferManagerFactory.address, bytesSTO, web3.utils.toWei("500", "ether"), 0, {
@@ -377,10 +352,10 @@
             await I_PercentageTransferManager.unpause({ from: token_owner });
         });
 
-<<<<<<< HEAD
         it("Should not be able to transfer between existing token holders over limit", async () => {
             await catchRevert(I_SecurityToken.transfer(account_investor3, web3.utils.toWei("2", "ether"), { from: account_investor1 }));
-=======
+        });
+        
         it("Should unpause the tranfers at transferManager level", async() => {
             await I_PercentageTransferManager.unpause({from: token_owner});
         })
@@ -414,7 +389,6 @@
                 errorThrown = true;
             }
             assert.ok(errorThrown, message);
->>>>>>> 6fcc8efd
         });
 
         it("Modify holder percentage to 100", async () => {
