--- conflicted
+++ resolved
@@ -239,10 +239,6 @@
         });
 
         it("Should successfully register ticker", async() => {
-<<<<<<< HEAD
-
-=======
->>>>>>> 6cc9f5aa
             let tx = await I_TickerRegistry.registerTicker(token_owner, symbol, name, swarmHash, { from: token_owner });
             assert.equal(tx.logs[0].args._owner, token_owner);
             assert.equal(tx.logs[0].args._symbol, symbol);
